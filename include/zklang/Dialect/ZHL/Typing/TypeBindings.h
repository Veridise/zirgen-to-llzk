--- conflicted
+++ resolved
@@ -180,11 +180,8 @@
   bool isVal() const;
   bool isArray() const;
   bool isConst() const;
-<<<<<<< HEAD
   bool isUnkConst() const;
-=======
   bool isKnownConst() const;
->>>>>>> 8078a0f7
   bool isGeneric() const;
   bool isGenericParam() const;
   bool isBuiltin() const;
