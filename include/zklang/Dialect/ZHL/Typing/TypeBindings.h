--- conflicted
+++ resolved
@@ -189,16 +189,9 @@
   MembersMap members; // TODO: Replace with the Frame API?
   Params genericParams;
   Params constructorParams;
-<<<<<<< HEAD
   Frame frame;
   FrameSlot *slot = nullptr;
-=======
-
-  // TODO: This class is starting to get unwieldy. I plan to refactor it to a more flexible model
-  // but currently we don't have enough tests about this class to prove that I didn't break anything
-  // during refactoring.
-  // std::shared_ptr<TypeBindingImpl> impl;
->>>>>>> b847b2e5
+
 };
 
 class TypeBindings {
