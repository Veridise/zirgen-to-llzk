//===- Patterns.h - ZHL->ZML conversion patterns ----------------*- C++ -*-===//
//
// Part of the LLZK Project, under the Apache License v2.0.
// See LICENSE.txt for license information.
// Copyright 2025 Veridise Inc.
// SPDX-License-Identifier: Apache-2.0
//
//===----------------------------------------------------------------------===//
//
// This file includes the available conversion patterns for converting ZHL
// operations into ZML operations.
//
//===----------------------------------------------------------------------===//

#pragma once

#include <mlir/IR/Builders.h>
#include <mlir/IR/Location.h>
#include <mlir/IR/ValueRange.h>
#include <mlir/Support/LLVM.h>
#include <mlir/Support/LogicalResult.h>
#include <mlir/Transforms/DialectConversion.h>
#include <zirgen/Dialect/ZHL/IR/ZHL.h>
#include <zklang/Dialect/ZHL/Typing/Analysis.h>
#include <zklang/Dialect/ZHL/Typing/TypeBindings.h>
#include <zklang/Dialect/ZML/IR/Ops.h>
#include <zklang/Dialect/ZML/Typing/Materialize.h>
#include <zklang/Dialect/ZML/Utils/Helpers.h>

namespace zml {

template <typename Op> class ZhlOpLoweringPattern : public mlir::OpConversionPattern<Op> {
public:
  template <typename... Args>
  ZhlOpLoweringPattern(zhl::ZIRTypeAnalysis &typeAnalysis, Args &&...args)
      : mlir::OpConversionPattern<Op>(std::forward<Args>(args)...), typeAnalysis(&typeAnalysis) {}

  mlir::FailureOr<zhl::TypeBinding> getType(mlir::Operation *op) const {
    return typeAnalysis->getType(op);
  }

  mlir::FailureOr<zhl::TypeBinding> getType(Op op) const {
    return typeAnalysis->getType(op.getOperation());
  }

  mlir::FailureOr<zhl::TypeBinding> getType(mlir::Value value) const {
    return typeAnalysis->getType(value);
  }

  mlir::FailureOr<zhl::TypeBinding> getType(mlir::StringRef name) const {
    return typeAnalysis->getType(name);
  }

  /// Add a type binding to a value created during the dialect conversion. This should be used when
  /// a `replaceUses*` rewriter function is used in a pattern, this way dependants of the previous
  /// value can reference a type binding linked to the new value.
  mlir::LogicalResult addType(mlir::Value value, const zhl::TypeBinding &binding) const {
    /// The cast is done over an injected object to the pattern so while this breaks constness on
    /// the whole pass it doesn't on the pattern itself. In addition, this is an append change so it
    /// is safe to do as long as the value has not been inserted already.
    return const_cast<zhl::ZIRTypeAnalysis *>(typeAnalysis)->addType(value, binding);
  }

  /// Extracts the binding from the input value/operation and creates a
  /// cast of the value into the type materialized from the binding.
  /// If the super type is specified generates an additional SuperCoerceOp
  /// from the binding's type to the super type.
  /// REQUIRES that the operation has one result only.
  mlir::FailureOr<mlir::Value> getCastedValue(
      mlir::Operation *op, mlir::OpBuilder &builder,
      mlir::SmallVector<mlir::Operation *, 2> &generatedOps, mlir::Type super = nullptr
  ) const {
    assert(
        op->getNumResults() == 1 && "casting helper can only work with operations with 1 result"
    );
    return getCastedValue(op->getResult(0), builder, super);
  }

  mlir::FailureOr<mlir::Value>
  getCastedValue(mlir::Operation *op, mlir::OpBuilder &builder, mlir::Type super = nullptr) const {
    mlir::SmallVector<mlir::Operation *, 2> genOps;
    return getCastedValue(op, builder, genOps, super);
  }

  mlir::FailureOr<mlir::Value> getCastedValue(
      Op op, mlir::OpBuilder &builder, mlir::SmallVector<mlir::Operation *, 2> &generatedOps,
      mlir::Type super = nullptr
  ) const {
    return getCastedValue(op.getOperation(), builder, super);
  }

  mlir::FailureOr<mlir::Value>
  getCastedValue(Op op, mlir::OpBuilder &builder, mlir::Type super = nullptr) const {
    mlir::SmallVector<mlir::Operation *, 2> generatedOps;
    return getCastedValue(op.getOperation(), builder, generatedOps, super);
  }

  mlir::FailureOr<mlir::Value> getCastedValue(
      mlir::Value value, mlir::OpBuilder &builder,
      mlir::SmallVector<mlir::Operation *, 2> &generatedOps, mlir::Type super = nullptr
  ) const {
    auto binding = getType(value);
    if (mlir::failed(binding)) {
      return mlir::failure();
    }
    return getCastedValue(value, *binding, builder, generatedOps, super);
  }

  mlir::FailureOr<mlir::Value>
  getCastedValue(mlir::Value value, mlir::OpBuilder &builder, mlir::Type super = nullptr) const {
    auto binding = getType(value);
    if (mlir::failed(binding)) {
      return mlir::failure();
    }
    mlir::SmallVector<mlir::Operation *, 2> generatedOps;
    return getCastedValue(value, *binding, builder, generatedOps, super);
  }

  /// A non-failing version that takes a binding as additional parameter
  mlir::Value getCastedValue(
      mlir::Value value, const zhl::TypeBinding &binding, mlir::OpBuilder &builder,
      mlir::SmallVector<mlir::Operation *, 2> &generatedOps, mlir::Type super = nullptr
  ) const {
    auto materialized = materializeTypeBinding(builder.getContext(), binding);
    assert(materialized);
    if (value.getType() == materialized) {
      return value;
    }
    auto cast = builder.create<mlir::UnrealizedConversionCastOp>(
        value.getLoc(), mlir::TypeRange(materialized), mlir::ValueRange(value)
    );
    generatedOps.push_back(cast.getOperation());

    mlir::Value result = cast.getResult(0);
    if (super && super != materialized) {
      auto coerce = builder.create<SuperCoerceOp>(value.getLoc(), super, result);
      generatedOps.push_back(coerce.getOperation());
      result = coerce;
    }
    return result;
  }

  mlir::Value getCastedValue(
      mlir::Value value, const zhl::TypeBinding &binding, mlir::OpBuilder &builder,
      mlir::Type super = nullptr
  ) const {
    mlir::SmallVector<mlir::Operation *, 2> generatedOps;
    return getCastedValue(value, binding, builder, generatedOps, super);
  }

  const zhl::TypeBindings &getTypeBindings() const { return typeAnalysis->getBindings(); }

protected:
  zhl::ZIRTypeAnalysis *const typeAnalysis;
};

template <typename Op> class ConstructorLowering : public ZhlOpLoweringPattern<Op> {
protected:
  void
  prepareArguments(mlir::ValueRange, mlir::ArrayRef<mlir::Type>, mlir::Location, mlir::ConversionPatternRewriter &, std::vector<mlir::Value> &)
      const;

  mlir::Value
  prepareArgument(mlir::Value, mlir::Type, mlir::Location, mlir::ConversionPatternRewriter &) const;

  mlir::FailureOr<CtorCallBuilder>
  makeCtorCallBuilder(mlir::Operation *, mlir::Value, mlir::OpBuilder &) const;

  mlir::LogicalResult makeCtorCall(
      Op, mlir::Value, mlir::ValueRange newArgs, mlir::ConversionPatternRewriter &,
      GlobalBuilder::AndName globalBuilder = std::nullopt
  ) const;

public:
  using ZhlOpLoweringPattern<Op>::ZhlOpLoweringPattern;
};

/// Lowers literal Vals
class ZhlLiteralLowering : public ZhlOpLoweringPattern<zirgen::Zhl::LiteralOp> {
public:
  using ZhlOpLoweringPattern<zirgen::Zhl::LiteralOp>::ZhlOpLoweringPattern;

  mlir::LogicalResult
  matchAndRewrite(zirgen::Zhl::LiteralOp, OpAdaptor, mlir::ConversionPatternRewriter &)
      const override;
};

/// Lowers literal Strings
class ZhlLiteralStrLowering : public ZhlOpLoweringPattern<zirgen::Zhl::StringOp> {
public:
  using ZhlOpLoweringPattern<zirgen::Zhl::StringOp>::ZhlOpLoweringPattern;

  mlir::LogicalResult
  matchAndRewrite(zirgen::Zhl::StringOp, OpAdaptor, mlir::ConversionPatternRewriter &)
      const override;
};

/// Converts `zhl.parameter` op uses to the corresponding argument of the body
/// and updates the type of the argument.
class ZhlParameterLowering : public ZhlOpLoweringPattern<zirgen::Zhl::ConstructorParamOp> {
public:
  using ZhlOpLoweringPattern<zirgen::Zhl::ConstructorParamOp>::ZhlOpLoweringPattern;

  mlir::LogicalResult
  matchAndRewrite(zirgen::Zhl::ConstructorParamOp, OpAdaptor, mlir::ConversionPatternRewriter &)
      const override;
};

/// Converts `zhl.construct` ops into calls to the body function of
/// a component.
class ZhlConstructLowering : public ConstructorLowering<zirgen::Zhl::ConstructOp> {
public:
  using ConstructorLowering<zirgen::Zhl::ConstructOp>::ConstructorLowering;

  mlir::LogicalResult matchAndRewrite(
      zirgen::Zhl::ConstructOp op, OpAdaptor adaptor, mlir::ConversionPatternRewriter &rewriter
  ) const override {
    return makeCtorCall(op, op, adaptor.getArgs(), rewriter);
  }
};

/// Converts `zhl.constrain` ops to `zmir.constrain` ones.
class ZhlConstrainLowering : public ZhlOpLoweringPattern<zirgen::Zhl::ConstraintOp> {
public:
  using ZhlOpLoweringPattern<zirgen::Zhl::ConstraintOp>::ZhlOpLoweringPattern;

  mlir::LogicalResult
  matchAndRewrite(zirgen::Zhl::ConstraintOp, OpAdaptor, mlir::ConversionPatternRewriter &)
      const override;
};

/// Removes `zhl.global` ops
class ZhlGlobalRemoval : public ZhlOpLoweringPattern<zirgen::Zhl::GlobalOp> {
public:
  using ZhlOpLoweringPattern<zirgen::Zhl::GlobalOp>::ZhlOpLoweringPattern;

  mlir::LogicalResult
  matchAndRewrite(zirgen::Zhl::GlobalOp, OpAdaptor, mlir::ConversionPatternRewriter &)
      const override;
};

/// Remove compiler directive ops
class ZhlDirectiveRemoval : public ZhlOpLoweringPattern<zirgen::Zhl::DirectiveOp> {
public:
  using ZhlOpLoweringPattern<zirgen::Zhl::DirectiveOp>::ZhlOpLoweringPattern;

  mlir::LogicalResult
  matchAndRewrite(zirgen::Zhl::DirectiveOp, OpAdaptor, mlir::ConversionPatternRewriter &)
      const override;
};

/// Remove `zhl.generic` ops
class ZhlGenericRemoval : public ZhlOpLoweringPattern<zirgen::Zhl::TypeParamOp> {
public:
  using ZhlOpLoweringPattern<zirgen::Zhl::TypeParamOp>::ZhlOpLoweringPattern;

  mlir::LogicalResult
  matchAndRewrite(zirgen::Zhl::TypeParamOp, OpAdaptor, mlir::ConversionPatternRewriter &)
      const override;
};

/// Remove `zhl.specialize` ops
class ZhlSpecializeRemoval : public ZhlOpLoweringPattern<zirgen::Zhl::SpecializeOp> {
public:
  using ZhlOpLoweringPattern<zirgen::Zhl::SpecializeOp>::ZhlOpLoweringPattern;

  mlir::LogicalResult
  matchAndRewrite(zirgen::Zhl::SpecializeOp, OpAdaptor, mlir::ConversionPatternRewriter &)
      const override;
};

/// Removes `zhl.declare` ops
class ZhlDeclarationRemoval : public ZhlOpLoweringPattern<zirgen::Zhl::DeclarationOp> {
public:
  using ZhlOpLoweringPattern<zirgen::Zhl::DeclarationOp>::ZhlOpLoweringPattern;

  mlir::LogicalResult
  matchAndRewrite(zirgen::Zhl::DeclarationOp, OpAdaptor, mlir::ConversionPatternRewriter &)
      const override;
};

/// Lowers `zhl.define` ops to ZMIR component fields
class ZhlDefineLowering : public ZhlOpLoweringPattern<zirgen::Zhl::DefinitionOp> {
public:
  using ZhlOpLoweringPattern<zirgen::Zhl::DefinitionOp>::ZhlOpLoweringPattern;

  mlir::LogicalResult
  matchAndRewrite(zirgen::Zhl::DefinitionOp, OpAdaptor, mlir::ConversionPatternRewriter &)
      const override;
};

/// Lowers `zhl.super` to ZMIR field operations
class ZhlSuperLoweringInFunc : public ZhlOpLoweringPattern<zirgen::Zhl::SuperOp> {
public:
  using ZhlOpLoweringPattern<zirgen::Zhl::SuperOp>::ZhlOpLoweringPattern;

  mlir::LogicalResult
  matchAndRewrite(zirgen::Zhl::SuperOp, OpAdaptor, mlir::ConversionPatternRewriter &)
      const override;
};

class ZhlSuperLoweringInMap : public ZhlOpLoweringPattern<zirgen::Zhl::SuperOp> {
public:
  using ZhlOpLoweringPattern<zirgen::Zhl::SuperOp>::ZhlOpLoweringPattern;

  mlir::LogicalResult
  matchAndRewrite(zirgen::Zhl::SuperOp, OpAdaptor, mlir::ConversionPatternRewriter &)
      const override;
};

class ZhlSuperLoweringInBlock : public ZhlOpLoweringPattern<zirgen::Zhl::SuperOp> {
public:
  using ZhlOpLoweringPattern<zirgen::Zhl::SuperOp>::ZhlOpLoweringPattern;

  mlir::LogicalResult
  matchAndRewrite(zirgen::Zhl::SuperOp, OpAdaptor, mlir::ConversionPatternRewriter &)
      const override;
};

class ZhlSuperLoweringInSwitch : public ZhlOpLoweringPattern<zirgen::Zhl::SuperOp> {
public:
  using ZhlOpLoweringPattern<zirgen::Zhl::SuperOp>::ZhlOpLoweringPattern;

  mlir::LogicalResult
  matchAndRewrite(zirgen::Zhl::SuperOp, OpAdaptor, mlir::ConversionPatternRewriter &)
      const override;
};

/// Lowers `zhl.extern` to a function declaration
class ZhlExternLowering : public ZhlOpLoweringPattern<zirgen::Zhl::ExternOp> {
public:
  using ZhlOpLoweringPattern<zirgen::Zhl::ExternOp>::ZhlOpLoweringPattern;

  mlir::LogicalResult
  matchAndRewrite(zirgen::Zhl::ExternOp, OpAdaptor, mlir::ConversionPatternRewriter &)
      const override;
};

/// Lowers `zhl.lookup` to ZMIR component field read
class ZhlLookupLowering : public ZhlOpLoweringPattern<zirgen::Zhl::LookupOp> {
public:
  using ZhlOpLoweringPattern<zirgen::Zhl::LookupOp>::ZhlOpLoweringPattern;

  mlir::LogicalResult
  matchAndRewrite(zirgen::Zhl::LookupOp, OpAdaptor, mlir::ConversionPatternRewriter &)
      const override;
};

/// Lowers `zhl.subscript` to ZMIR array read
class ZhlSubscriptLowering : public ZhlOpLoweringPattern<zirgen::Zhl::SubscriptOp> {
public:
  using ZhlOpLoweringPattern<zirgen::Zhl::SubscriptOp>::ZhlOpLoweringPattern;

  mlir::LogicalResult
  matchAndRewrite(zirgen::Zhl::SubscriptOp, OpAdaptor, mlir::ConversionPatternRewriter &)
      const override;
};

/// Lowers `zhl.array` into a `zmir.new_array`
class ZhlArrayLowering : public ZhlOpLoweringPattern<zirgen::Zhl::ArrayOp> {

public:
  using ZhlOpLoweringPattern<zirgen::Zhl::ArrayOp>::ZhlOpLoweringPattern;

  mlir::LogicalResult
  matchAndRewrite(zirgen::Zhl::ArrayOp, OpAdaptor, mlir::ConversionPatternRewriter &)
      const override;
};

class ZhlCompToZmirCompPattern : public ZhlOpLoweringPattern<zirgen::Zhl::ComponentOp> {
public:
  template <typename... Args>
  ZhlCompToZmirCompPattern(std::function<void(mlir::StringRef)> delegate, Args &&...args)
      : ZhlOpLoweringPattern<zirgen::Zhl::ComponentOp>(std::forward<Args>(args)...),
        builtinOverriden(delegate) {}

  mlir::LogicalResult matchAndRewrite(
      zirgen::Zhl::ComponentOp op, OpAdaptor adaptor, mlir::ConversionPatternRewriter &rewriter
  ) const override;

private:
  std::function<void(mlir::StringRef)> builtinOverriden;
};

class ZhlRangeOpLowering : public ZhlOpLoweringPattern<zirgen::Zhl::RangeOp> {
public:
  using ZhlOpLoweringPattern<zirgen::Zhl::RangeOp>::ZhlOpLoweringPattern;

  mlir::LogicalResult
  matchAndRewrite(zirgen::Zhl::RangeOp, OpAdaptor, mlir::ConversionPatternRewriter &)
      const override;
};

class ZhlMapLowering : public ZhlOpLoweringPattern<zirgen::Zhl::MapOp> {
public:
  using ZhlOpLoweringPattern<zirgen::Zhl::MapOp>::ZhlOpLoweringPattern;

  mlir::LogicalResult
  matchAndRewrite(zirgen::Zhl::MapOp, OpAdaptor, mlir::ConversionPatternRewriter &) const override;
};

class ZhlBlockLowering : public ZhlOpLoweringPattern<zirgen::Zhl::BlockOp> {
public:
  using ZhlOpLoweringPattern<zirgen::Zhl::BlockOp>::ZhlOpLoweringPattern;

  mlir::LogicalResult
  matchAndRewrite(zirgen::Zhl::BlockOp, OpAdaptor, mlir::ConversionPatternRewriter &)
      const override;
};

class ZhlReduceLowering : public ZhlOpLoweringPattern<zirgen::Zhl::ReduceOp> {
public:
  using ZhlOpLoweringPattern<zirgen::Zhl::ReduceOp>::ZhlOpLoweringPattern;

  mlir::LogicalResult
  matchAndRewrite(zirgen::Zhl::ReduceOp, OpAdaptor, mlir::ConversionPatternRewriter &)
      const override;
};

class ZhlSwitchLowering : public ZhlOpLoweringPattern<zirgen::Zhl::SwitchOp> {
public:
  using ZhlOpLoweringPattern<zirgen::Zhl::SwitchOp>::ZhlOpLoweringPattern;

  mlir::LogicalResult
  matchAndRewrite(zirgen::Zhl::SwitchOp, OpAdaptor, mlir::ConversionPatternRewriter &)
      const override;
};

<<<<<<< HEAD
class ZhlBackLowering : public ZhlOpLoweringPattern<zirgen::Zhl::BackOp> {
public:
  using ZhlOpLoweringPattern<zirgen::Zhl::BackOp>::ZhlOpLoweringPattern;

  mlir::LogicalResult
  matchAndRewrite(zirgen::Zhl::BackOp, OpAdaptor, mlir::ConversionPatternRewriter &) const override;
=======
class ZhlConstructGlobalLowering : public ConstructorLowering<zirgen::Zhl::ConstructGlobalOp>,
                                   GlobalBuilder {
public:
  template <typename... Args>
  ZhlConstructGlobalLowering(mlir::ModuleOp &globalsModule, Args &&...args)
      : ConstructorLowering<zirgen::Zhl::ConstructGlobalOp>(std::forward<Args>(args)...),
        GlobalBuilder(globalsModule) {}

  mlir::LogicalResult
  matchAndRewrite(zirgen::Zhl::ConstructGlobalOp, OpAdaptor, mlir::ConversionPatternRewriter &)
      const override;
};

class ZhlGetGlobalLowering : public ZhlOpLoweringPattern<zirgen::Zhl::GetGlobalOp>, GlobalBuilder {
public:
  template <typename... Args>
  ZhlGetGlobalLowering(mlir::ModuleOp &globalsModule, Args &&...args)
      : ZhlOpLoweringPattern<zirgen::Zhl::GetGlobalOp>(std::forward<Args>(args)...),
        GlobalBuilder(globalsModule) {}

  mlir::LogicalResult
  matchAndRewrite(zirgen::Zhl::GetGlobalOp, OpAdaptor, mlir::ConversionPatternRewriter &)
      const override;
>>>>>>> c7965faf
};

} // namespace zml<|MERGE_RESOLUTION|>--- conflicted
+++ resolved
@@ -426,14 +426,14 @@
       const override;
 };
 
-<<<<<<< HEAD
 class ZhlBackLowering : public ZhlOpLoweringPattern<zirgen::Zhl::BackOp> {
 public:
   using ZhlOpLoweringPattern<zirgen::Zhl::BackOp>::ZhlOpLoweringPattern;
 
   mlir::LogicalResult
   matchAndRewrite(zirgen::Zhl::BackOp, OpAdaptor, mlir::ConversionPatternRewriter &) const override;
-=======
+};
+
 class ZhlConstructGlobalLowering : public ConstructorLowering<zirgen::Zhl::ConstructGlobalOp>,
                                    GlobalBuilder {
 public:
@@ -457,7 +457,6 @@
   mlir::LogicalResult
   matchAndRewrite(zirgen::Zhl::GetGlobalOp, OpAdaptor, mlir::ConversionPatternRewriter &)
       const override;
->>>>>>> c7965faf
 };
 
 } // namespace zml