#include <algorithm>
#include <cassert>
#include <iterator>
#include <llvm/ADT/StringSwitch.h>
#include <llvm/Support/Casting.h>
#include <llvm/Support/Debug.h>
#include <llzk/Dialect/LLZK/IR/Dialect.h>
#include <llzk/Dialect/LLZK/IR/Ops.h>
#include <llzk/Dialect/LLZK/Util/SymbolHelper.h>
#include <memory>
#include <mlir/Dialect/Func/IR/FuncOps.h>
#include <mlir/Dialect/SCF/IR/SCF.h>
#include <mlir/Dialect/SCF/Transforms/Patterns.h>
#include <mlir/IR/BuiltinAttributes.h>
#include <mlir/IR/BuiltinOps.h>
#include <mlir/IR/Diagnostics.h>
#include <mlir/IR/MLIRContext.h>
#include <mlir/IR/OperationSupport.h>
#include <mlir/IR/PatternMatch.h>
#include <mlir/Pass/Pass.h>
#include <mlir/Support/LLVM.h>
#include <mlir/Support/LogicalResult.h>
#include <mlir/Transforms/DialectConversion.h>
#include <unordered_set>
#include <zklang/Dialect/ZML/ExtVal/BabyBear.h>
#include <zklang/Dialect/ZML/ExtVal/Conversion.h>
#include <zklang/Dialect/ZML/ExtVal/Patterns.h>
#include <zklang/Dialect/ZML/IR/Dialect.h>
#include <zklang/Dialect/ZML/IR/Ops.h>
#include <zklang/Dialect/ZML/Utils/Patterns.h>
#include <zklang/FiniteFields/BabyBear.h>
#include <zklang/FiniteFields/Field.h>
#include <zklang/Passes/ConvertZmlToLlzk/LLZKTypeConverter.h>
#include <zklang/Passes/ConvertZmlToLlzk/Pass.h>
#include <zklang/Passes/ConvertZmlToLlzk/Patterns.h>

using namespace mlir;

namespace {

template <typename T> std::unique_ptr<ff::FieldData> mkField() { return std::make_unique<T>(); }

using LLZKTypeConverterPtr = std::unique_ptr<llzk::LLZKTypeConverter>;
using ConverterPtr = std::unique_ptr<zml::extval::BaseConverter>;

LogicalResult configureField(
    StringRef name, LLZKTypeConverterPtr &typeConverter, ConverterPtr &converter,
    llvm::function_ref<InFlightDiagnostic()> emitError
) {
  return llvm::StringSwitch<llvm::function_ref<LogicalResult()>>(name)
      .Case("babybear", [&] {
    ff::babybear::Field BabyBear;
    typeConverter = std::make_unique<llzk::LLZKTypeConverter>(BabyBear);
    converter = std::make_unique<zml::extval::babybear::Converter>(*typeConverter);
    return success();
  }).Default([&] { return emitError() << "Unrecognized field " << name; })();
}
} // namespace

namespace zml {

void ConvertZmlToLlzkPass::runOnOperation() {
  ModuleOp op = getOperation();

  mlir::MLIRContext *ctx = &getContext();
  LLZKTypeConverterPtr typeConverter;
  ConverterPtr extValConverter;
  // Only BabyBear is supported for now. More to come (LLZK-180)
  if (failed(configureField(selectedExtValField, typeConverter, extValConverter, [&op] {
    return op->emitError();
  }))) {
    llvm::errs() << "Failed to configure field\n";
    signalPassFailure();
    return;
  }

  mlir::RewritePatternSet patterns(ctx);

  patterns.add<
      LitValOpLowering, ReplaceSelfWith<NewOp<llzk::CreateStructOp>>, LowerBitAnd, LowerAdd,
      LowerSub, LowerMul, LowerInv, LowerIsz, LowerNeg, LowerConstrainOp, LowerReadFieldOp,
      LowerInRangeOp, LowerNewArrayOp, LowerReadArrayOp, LowerAllocArrayOp, LowerArrayLengthOp,
      LowerIndexToValOp, LowerValToIndexOp, LowerWriteArrayOp, WriteFieldOpLowering,
      LowerConstrainCallOp, LowerNopOp, LowerSuperCoerceOp, LowerMod, LowerLoadValParamOp,
      ComponentLowering, FieldDefOpLowering, FuncOpLowering, ReturnOpLowering, ExternCallOpLowering,
<<<<<<< HEAD
      CallIndirectOpLoweringInCompute, WriteFieldOpLowering, RemoveConstructorRefOp,
      RemoveExternFnRefOp, UpdateScfExecuteRegionOpTypes, ValToI1OpLowering, AssertOpLowering,
      LowerLitValArrayOp, LitStrOpLowering, LowerVarArgsOp>(*typeConverter, ctx);
=======
      CallIndirectOpLoweringInCompute, RemoveConstructorRefOp, RemoveExternFnRefOp,
      UpdateScfExecuteRegionOpTypes, ValToI1OpLowering, AssertOpLowering, LowerLitValArrayOp,
      LitStrOpLowering>(*typeConverter, ctx);
>>>>>>> e6368bca
  populateExtValToLlzkConversionPatterns(patterns, *typeConverter, ctx, *extValConverter);

  scf::populateSCFStructuralTypeConversions(*typeConverter, patterns);

  mlir::ConversionTarget target(*ctx);
  target.addLegalDialect<llzk::LLZKDialect, mlir::arith::ArithDialect, index::IndexDialect>();
  target.addLegalOp<mlir::UnrealizedConversionCastOp, mlir::ModuleOp>();
  target.addIllegalDialect<ZMLDialect, mlir::func::FuncDialect>();

  // Legality for scf ops added manually here because ExecuteRegionOp and its associated YieldOp are
  // not supported by the MLIR provided populate* function
  target.addDynamicallyLegalOp<scf::YieldOp>([&](scf::YieldOp yieldOp) {
    if (!isa<scf::ExecuteRegionOp, scf::ForOp, scf::IfOp, scf::WhileOp>(yieldOp->getParentOp())) {
      return true;
    }
    return typeConverter->isLegal(yieldOp.getOperandTypes());
  });

  target.addDynamicallyLegalOp<scf::ExecuteRegionOp, scf::ForOp, scf::IfOp>(
      [&typeConverter](Operation *scfOp) { return typeConverter->isLegal(scfOp->getResultTypes()); }
  );

  target.addDynamicallyLegalOp<scf::WhileOp, scf::ConditionOp>([&typeConverter](Operation *scfOp) {
    return typeConverter->isLegal(scfOp);
  });

  if (mlir::failed(mlir::applyFullConversion(op, target, std::move(patterns)))) {
    signalPassFailure();
  }
}

void InjectLlzkModAttrsPass::runOnOperation() {
  ModuleOp op = getOperation();
  op->setAttr(
      llzk::LANG_ATTR_NAME,
      mlir::StringAttr::get(&getContext(), llzk::LLZKDialect::getDialectNamespace())
  );
}

} // namespace zml

namespace zklang {

std::unique_ptr<OperationPass<mlir::ModuleOp>> createConvertZmlToLlzkPass() {
  return std::make_unique<zml::ConvertZmlToLlzkPass>();
}

std::unique_ptr<OperationPass<mlir::ModuleOp>> createInjectLlzkModAttrsPass() {
  return std::make_unique<zml::InjectLlzkModAttrsPass>();
}

} // namespace zklang<|MERGE_RESOLUTION|>--- conflicted
+++ resolved
@@ -83,15 +83,10 @@
       LowerIndexToValOp, LowerValToIndexOp, LowerWriteArrayOp, WriteFieldOpLowering,
       LowerConstrainCallOp, LowerNopOp, LowerSuperCoerceOp, LowerMod, LowerLoadValParamOp,
       ComponentLowering, FieldDefOpLowering, FuncOpLowering, ReturnOpLowering, ExternCallOpLowering,
-<<<<<<< HEAD
-      CallIndirectOpLoweringInCompute, WriteFieldOpLowering, RemoveConstructorRefOp,
-      RemoveExternFnRefOp, UpdateScfExecuteRegionOpTypes, ValToI1OpLowering, AssertOpLowering,
-      LowerLitValArrayOp, LitStrOpLowering, LowerVarArgsOp>(*typeConverter, ctx);
-=======
       CallIndirectOpLoweringInCompute, RemoveConstructorRefOp, RemoveExternFnRefOp,
       UpdateScfExecuteRegionOpTypes, ValToI1OpLowering, AssertOpLowering, LowerLitValArrayOp,
-      LitStrOpLowering>(*typeConverter, ctx);
->>>>>>> e6368bca
+      LitStrOpLowering, LowerVarArgsOp>(*typeConverter, ctx);
+  
   populateExtValToLlzkConversionPatterns(patterns, *typeConverter, ctx, *extValConverter);
 
   scf::populateSCFStructuralTypeConversions(*typeConverter, patterns);
