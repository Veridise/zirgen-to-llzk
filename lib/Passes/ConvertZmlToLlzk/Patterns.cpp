--- conflicted
+++ resolved
@@ -448,11 +448,7 @@
 mlir::LogicalResult LowerWriteArrayOp::matchAndRewrite(
     WriteArrayOp op, OpAdaptor adaptor, mlir::ConversionPatternRewriter &rewriter
 ) const {
-<<<<<<< HEAD
   if (mlir::isa<llzk::ArrayType>(adaptor.getValue().getType())) {
-=======
-  if (isa<llzk::ArrayType>(adaptor.getValue().getType())) {
->>>>>>> f022d736
     rewriter.replaceOpWithNewOp<llzk::InsertArrayOp>(
         op, adaptor.getArray(), adaptor.getIndices(), adaptor.getValue()
     );
