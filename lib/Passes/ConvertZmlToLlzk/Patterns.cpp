//===- Patterns.cpp - ZML->LLZK conversion patterns -------------*- C++ -*-===//
//
// Part of the LLZK Project, under the Apache License v2.0.
// See LICENSE.txt for license information.
// Copyright 2025 Veridise Inc.
// SPDX-License-Identifier: Apache-2.0
//
//===----------------------------------------------------------------------===//

#include <algorithm>
#include <cassert>
#include <cstdint>
#include <cstdio>
#include <functional>
#include <iterator>
#include <llvm/ADT/ArrayRef.h>
#include <llvm/ADT/STLExtras.h>
#include <llvm/ADT/SmallVector.h>
#include <llvm/ADT/SmallVectorExtras.h>
#include <llzk/Dialect/LLZK/IR/Ops.h>
#include <llzk/Dialect/LLZK/IR/Types.h>
#include <llzk/Dialect/LLZK/Util/AttributeHelper.h>
#include <mlir/Dialect/Arith/IR/Arith.h>
#include <mlir/Dialect/Func/IR/FuncOps.h>
#include <mlir/Dialect/Index/IR/IndexOps.h>
#include <mlir/Dialect/SCF/IR/SCF.h>
#include <mlir/IR/Attributes.h>
#include <mlir/IR/Builders.h>
#include <mlir/IR/BuiltinAttributes.h>
#include <mlir/IR/BuiltinOps.h>
#include <mlir/IR/Location.h>
#include <mlir/IR/ValueRange.h>
#include <mlir/Support/LLVM.h>
#include <mlir/Support/LogicalResult.h>
#include <mlir/Transforms/DialectConversion.h>
#include <unordered_set>
#include <vector>
#include <zklang/Dialect/ZML/IR/Attrs.h>
#include <zklang/Dialect/ZML/IR/Ops.h>
#include <zklang/Dialect/ZML/IR/Types.h>
#include <zklang/Passes/ConvertZmlToLlzk/Patterns.h>

using namespace zml;
using namespace mlir;

///////////////////////////////////////////////////////////
/// ZmirLitValOpLowering
///////////////////////////////////////////////////////////

mlir::LogicalResult LitValOpLowering::matchAndRewrite(
    LitValOp op, OpAdaptor adaptor, mlir::ConversionPatternRewriter &rewriter
) const {
  rewriter.replaceOpWithNewOp<llzk::FeltConstantOp>(
      op, llzk::FeltConstAttr::get(getContext(), llvm::APInt(64, adaptor.getValue()))
  );
  return mlir::success();
}

LogicalResult LitStrOpLowering::matchAndRewrite(
    LitStrOp op, OpAdaptor adaptor, ConversionPatternRewriter &rewriter
) const {
  rewriter.replaceOpWithNewOp<llzk::LitStringOp>(op, adaptor.getValue());
  return success();
}

mlir::LogicalResult ComponentLowering::matchAndRewrite(
    SplitComponentOp op, OpAdaptor, mlir::ConversionPatternRewriter &rewriter
) const {
  auto newOp = rewriter.create<llzk::StructDefOp>(
      op.getLoc(), op.getNameAttr(),
      op.getParams().has_value() ? *op.getParams() : rewriter.getArrayAttr({})
  );
  rewriter.inlineRegionBefore(op.getRegion(), newOp.getRegion(), newOp.getRegion().end());
  rewriter.eraseOp(op);
  return success();
}

mlir::LogicalResult FieldDefOpLowering::matchAndRewrite(
    FieldDefOp op, OpAdaptor, mlir::ConversionPatternRewriter &rewriter
) const {
  rewriter.replaceOpWithNewOp<llzk::FieldDefOp>(
      op, op.getNameAttr(), getTypeConverter()->convertType(op.getType()), op.getColumn()
  );
  return mlir::success();
}

/// Inspired by FuncOp::cloneInto
void cloneAttrsIntoLlzkFunc(mlir::func::FuncOp src, llzk::FuncOp dest) {
  // Add the attributes of this function to dest (except visibility unless is
  // extern).
  llvm::MapVector<mlir::StringAttr, mlir::Attribute> newAttrMap;
  for (const auto &attr : dest->getAttrs()) {
    newAttrMap.insert({attr.getName(), attr.getValue()});
  }
  for (const auto &attr : src->getAttrs()) {
    newAttrMap.insert({attr.getName(), attr.getValue()});
  }

  if (!newAttrMap.contains(mlir::StringAttr::get(src.getContext(), "extern"))) {
    newAttrMap.erase(mlir::StringAttr::get(src.getContext(), "sym_visibility"));
  }

  auto newAttrs = llvm::to_vector(llvm::map_range(
      newAttrMap, [](std::pair<mlir::StringAttr, mlir::Attribute> attrPair
                  ) { return mlir::NamedAttribute(attrPair.first, attrPair.second); }
  ));
  dest->setAttrs(mlir::DictionaryAttr::get(src.getContext(), newAttrs));
}

mlir::LogicalResult FuncOpLowering::matchAndRewrite(
    mlir::func::FuncOp op, OpAdaptor, mlir::ConversionPatternRewriter &rewriter
) const {

  auto type = op.getFunctionType();
  mlir::TypeConverter::SignatureConversion result(type.getNumInputs());

  llvm::SmallVector<mlir::Type, 1> newResults;
  if (failed(getTypeConverter()->convertSignatureArgs(type.getInputs(), result)) ||
      failed(getTypeConverter()->convertTypes(type.getResults(), newResults)) ||
      failed(rewriter.convertRegionTypes(&op.getFunctionBody(), *getTypeConverter(), &result))) {
    return mlir::failure();
  }

  auto newType =
      mlir::FunctionType::get(rewriter.getContext(), result.getConvertedTypes(), newResults);

  auto newFuncOp = rewriter.create<llzk::FuncOp>(op.getLoc(), op.getNameAttr(), newType);
  cloneAttrsIntoLlzkFunc(op, newFuncOp);
  rewriter.inlineRegionBefore(op.getRegion(), newFuncOp.getRegion(), newFuncOp.end());
  rewriter.replaceOp(op, newFuncOp);
  return mlir::success();
}

mlir::LogicalResult ReturnOpLowering::matchAndRewrite(
    mlir::func::ReturnOp op, OpAdaptor adaptor, mlir::ConversionPatternRewriter &rewriter
) const {
  rewriter.replaceOpWithNewOp<llzk::ReturnOp>(op, adaptor.getOperands());
  return mlir::success();
}

mlir::LogicalResult ExternCallOpLowering::matchAndRewrite(
    mlir::func::CallIndirectOp op, OpAdaptor adaptor, mlir::ConversionPatternRewriter &rewriter
) const {
  auto calleeOp = adaptor.getCallee().getDefiningOp();
  if (!calleeOp) {
    return failure();
  }
  auto callee = dyn_cast<ExternFnRefOp>(calleeOp);
  if (!callee) {
    return failure();
  }

  llvm::SmallVector<mlir::Type> results;

  auto convRes = getTypeConverter()->convertTypes(op.getCallee().getType().getResults(), results);
  if (mlir::failed(convRes)) {
    return op->emitError("failed to transform zml types into llzk types");
  }
  rewriter.replaceOpWithNewOp<llzk::CallOp>(
      op, results, callee.getNameAttr(), adaptor.getCalleeOperands()
  );
  return mlir::success();
}

LogicalResult LowerNopOp::matchAndRewrite(
    NopOp op, OpAdaptor adaptor, ConversionPatternRewriter &rewriter
) const {
  if (adaptor.getIns().size() == op.getNumResults()) {
    rewriter.replaceOp(op, adaptor.getIns());
  } else {
    rewriter.eraseOp(op);
  }
  return success();
}

// Set of the builtins (by name) that are converted to a LLZK felt or a extended field element
// representation. Used for shortcircuiting the lowering of SuperCoerceOp and for removing the calls
// to @constrain that point to structs that get removed during lowering because the implementation
// of these types gets removed.
static std::unordered_set<std::string_view> builtinsConvertibleToOps{
    "Val", "Add",     "Sub",    "Mul",    "BitAnd", "Inv",    "Isz",    "Neg",
    "Mod", "InRange", "ExtVal", "ExtAdd", "ExtSub", "ExtInv", "ExtMul", "MakeExt"
};

static bool wasConvertedToPrimitiveType(ComponentType t) {
  return t.getBuiltin() &&
         (builtinsConvertibleToOps.find(t.getName().getValue()) != builtinsConvertibleToOps.end());
}

static Value readArray(Value src, Value iv, OpBuilder &builder, Location loc) {
  auto type = mlir::cast<llzk::ArrayType>(src.getType());
  if (type.getDimensionSizes().size() == 1) {
    return builder.create<llzk::ReadArrayOp>(loc, src, iv);
  }
  return builder.create<llzk::ExtractArrayOp>(loc, src, iv);
}

static void writeArray(Value dst, Value iv, Value val, OpBuilder &builder, Location loc) {
  auto type = mlir::cast<llzk::ArrayType>(dst.getType());
  if (type.getDimensionSizes().size() == 1) {
    builder.create<llzk::WriteArrayOp>(loc, dst, iv, val);
  } else {
    builder.create<llzk::InsertArrayOp>(loc, dst, iv, val);
  }
}

static Value readSuperFields(
    ComponentType type, Value chain, Type target, const TypeConverter &tc, Location loc,
    OpBuilder &builder
);

static Value copyArraySuperFields(
    ComponentType innerType, Value chain, Type target, const TypeConverter &tc, Location loc,
    OpBuilder &builder
) {
  auto targetInner = mlir::cast<ComponentType>(target).getArrayInnerType();
  auto targetArrayType = mlir::cast<llzk::ArrayType>(tc.convertType(target));

  auto array = builder.create<llzk::CreateArrayOp>(loc, targetArrayType);

  auto lb = builder.create<arith::ConstantIndexOp>(loc, 0);
  auto ub = builder.create<llzk::ArrayLengthOp>(
      loc, TypeRange({IndexType::get(builder.getContext())}), chain, lb
  );
  auto stride = builder.create<arith::ConstantIndexOp>(loc, 1);

  auto loop = builder.create<scf::ForOp>(
      loc, lb, stride, ub, ValueRange({array}),
      [&](OpBuilder &loopBuilder, Location loopLoc, Value iv, ValueRange args) {
    auto src = readArray(chain, iv, loopBuilder, loopLoc);
    auto super = readSuperFields(innerType, src, *targetInner, tc, loopLoc, loopBuilder);
    writeArray(args[0], iv, super, loopBuilder, loopLoc);

    loopBuilder.create<scf::YieldOp>(loopLoc, args);
  }
  );
  return loop.getResult(0);
}

static Value handleArraySpecialCases(
    ComponentType type, Value chain, Type target, const TypeConverter &tc, Location loc,
    OpBuilder &builder
) {
  auto targetAsComp = mlir::dyn_cast_if_present<ComponentType>(target);
  if (!targetAsComp || !targetAsComp.isConcreteArray()) {
    return chain;
  }

  auto targetLlzkType = mlir::cast<llzk::ArrayType>(tc.convertType(target));
  // We don't need to create the copying code if the llzk versions of the types are going to unify.
  if (llzk::typesUnify(chain.getType(), targetLlzkType)) {
    // Cast the output type to the equivalent target type to avoid an unrealizable conversion cast.
    return builder.create<llzk::UnifiableCastOp>(loc, targetLlzkType, chain);
  }

  // If the target is an array component then read the super fields of the inner elements and
  // returns a new array with those values.
  return copyArraySuperFields(
      mlir::cast<ComponentType>(*type.getArrayInnerType()), chain, target, tc, loc, builder
  );
}

static Value readSuperFields(
    ComponentType type, Value chain, Type target, const TypeConverter &tc, Location loc,
    OpBuilder &builder
) {

  auto superComp = mlir::dyn_cast_if_present<ComponentType>(type.getSuperType());
  // Stop if we reached a builtin that transforms to a primitive llzk type, we are done, or we
  // cannot continue extracting
  if (type == target || wasConvertedToPrimitiveType(type) || !superComp ||
      mlir::isa<TypeVarType>(type.getSuperType())) {
    return chain;
  }
  if (type.isConcreteArray()) {
    return handleArraySpecialCases(type, chain, target, tc, loc, builder);
  }

  auto read = builder.create<llzk::FieldReadOp>(
      loc, tc.convertType(superComp), chain, builder.getStringAttr("$super")
  );
  return readSuperFields(superComp, read, target, tc, loc, builder);
}

LogicalResult LowerSuperCoerceOp::matchAndRewrite(
    SuperCoerceOp op, OpAdaptor adaptor, ConversionPatternRewriter &rewriter
) const {
  auto t = mlir::dyn_cast<ComponentType>(op.getOperand().getType());
  assert(t);
  auto tc = getTypeConverter();
  assert(tc);
  rewriter.replaceOp(
      op, readSuperFields(
              t, adaptor.getComponent(), op.getResult().getType(), *tc, op.getLoc(), rewriter
          )
  );
  return success();
}

LogicalResult LowerConstrainCallOp::matchAndRewrite(
    ConstrainCallOp op, OpAdaptor adaptor, ConversionPatternRewriter &rewriter
) const {
  auto compType = op.getSelf().getType();
  auto comp = mlir::dyn_cast<ComponentType>(compType);
  if (!comp) {
    return op->emitOpError() << "was expecting a component type but got " << compType;
  }
  auto compName = comp.getName().getAttr();
  if (wasConvertedToPrimitiveType(comp)) {
    rewriter.eraseOp(op);
    return success();
  }
  auto sym = mlir::SymbolRefAttr::get(
      compName, {mlir::SymbolRefAttr::get(rewriter.getStringAttr("constrain"))}
  );
  rewriter.replaceOpWithNewOp<llzk::CallOp>(op, TypeRange(), sym, adaptor.getOperands());

  return success();
}

LogicalResult LowerLoadValParamOp::matchAndRewrite(
    LoadValParamOp op, OpAdaptor, ConversionPatternRewriter &rewriter
) const {
  rewriter.replaceOpWithNewOp<llzk::ConstReadOp>(
      op, llzk::FeltType::get(getContext()), mlir::SymbolRefAttr::get(op.getParamAttr())
  );
  return success();
}

/// Given an attribute materializes it into a Value if it's either a SymbolRefAttr or an
/// IntegerAttr. Any other kind of Attribute is considered malformed IR and will abort.
static Value materializeParam(Attribute attr, OpBuilder &builder, Location loc) {
  if (auto symAttr = mlir::dyn_cast<SymbolRefAttr>(attr)) {
    auto param = builder.create<llzk::ConstReadOp>(
        loc, llzk::FeltType::get(builder.getContext()), symAttr.getRootReference()
    );
    return builder.create<llzk::FeltToIndexOp>(loc, param);
  }
  if (auto intAttr = mlir::dyn_cast<IntegerAttr>(attr)) {
    return builder.create<arith::ConstantIndexOp>(loc, llzk::fromAPInt(intAttr.getValue()));
  }
  assert(false && "Cannot materialize something that is not a symbol or a literal integer");
}

namespace {

struct Params {
  ArrayRef<Attribute> callee, caller;
};

struct AffineParams {
  SmallVector<ConstExprAttr> decl, lifted;

  size_t size() const { return decl.size() + lifted.size(); }
};

} // namespace

static void collectAffineParams(ArrayRef<Attribute> attrs, SmallVectorImpl<ConstExprAttr> &out) {
  for (auto attr : attrs) {
    if (auto param = mlir::dyn_cast<ConstExprAttr>(attr)) {
      out.push_back(param);
    }
  }
}

static ValueRange materializeValuesForParam(
    ConstExprAttr param, ArrayRef<Attribute> sourceParams, SmallVectorImpl<Value> &out,
    OpBuilder &builder, Location loc
) {
  out = llvm::map_to_vector(param.getFormals(), [&](auto formal) {
    return materializeParam(sourceParams[formal], builder, loc);
  });
  return out;
}

static void materializeValuesForParams(
    ArrayRef<ConstExprAttr> affineParams, ArrayRef<Attribute> sourceParams,
    MutableArrayRef<SmallVector<Value>> mem, OpBuilder &builder, Location loc,
    SmallVectorImpl<ValueRange> &out
) {
  auto res = llvm::map_to_vector(llvm::zip_equal(mem, affineParams), [&](auto in) -> ValueRange {
    auto [values, param] = in;
    return materializeValuesForParam(param, sourceParams, values, builder, loc);
  });
  out.insert(out.end(), res.begin(), res.end());
}

mlir::LogicalResult CallIndirectOpLoweringInCompute::matchAndRewrite(
    mlir::func::CallIndirectOp op, OpAdaptor adaptor, mlir::ConversionPatternRewriter &rewriter
) const {
  auto parent = op->getParentOfType<llzk::FuncOp>();
  if (!parent || parent.getName() != "compute") {
    return failure(); // Don't operate on non compute calls
  }

  auto callee = mlir::dyn_cast<ConstructorRefOp>(adaptor.getCallee().getDefiningOp());
  if (!callee) {
    return failure();
  }

  Params params{
      .callee = mlir::cast<ComponentType>(op.getResult(0).getType()).getParams(),
      .caller = op->getParentOfType<llzk::StructDefOp>()
                    .getConstParams()
                    .value_or(rewriter.getArrayAttr({}))
                    .getValue()
  };

  auto numDeclParams = params.callee.size() - callee.getNumLiftedParams().getZExtValue();

  AffineParams affineParams;
  collectAffineParams(params.callee.take_front(numDeclParams), affineParams.decl);
  collectAffineParams(params.callee.drop_front(numDeclParams), affineParams.lifted);

  // Allocate here the values we may generate
  SmallVector<SmallVector<Value>> mapOperandsMem(affineParams.size());
  // This idiom does not use any dimensions
  SmallVector<int32_t> dimsPerMap(affineParams.size(), 0);
  // And store a ValueRange pointing to the vector here
  SmallVector<ValueRange> mapOperands;
  mapOperands.reserve(affineParams.size());

  materializeValuesForParams(
      affineParams.decl, params.caller,
      MutableArrayRef(mapOperandsMem).take_front(affineParams.decl.size()), rewriter, op.getLoc(),
      mapOperands
  );
  materializeValuesForParams(
      affineParams.lifted, params.callee,
      MutableArrayRef(mapOperandsMem).drop_front(affineParams.decl.size()), rewriter, op.getLoc(),
      mapOperands
  );

  auto sym = mlir::SymbolRefAttr::get(
      callee.getComponentAttr().getAttr(), {mlir::SymbolRefAttr::get(parent.getNameAttr())}
  );

  llvm::SmallVector<mlir::Type> types;
  auto convRes = getTypeConverter()->convertTypes(op.getResultTypes(), types);
  if (mlir::failed(convRes)) {
    return op->emitError("failed to transform zml types into llzk types");
  }
  mlir::ValueRange args(
      mlir::iterator_range(adaptor.getOperands().begin() + 1, adaptor.getOperands().end())
  );

  rewriter.replaceOpWithNewOp<llzk::CallOp>(op, types, sym, mapOperands, dimsPerMap, args);
  return mlir::success();
}

mlir::LogicalResult WriteFieldOpLowering::matchAndRewrite(
    WriteFieldOp op, OpAdaptor adaptor, mlir::ConversionPatternRewriter &rewriter
) const {
  rewriter.replaceOpWithNewOp<llzk::FieldWriteOp>(
      op, adaptor.getComponent(), adaptor.getFieldNameAttr(), adaptor.getVal()
  );
  return mlir::success();
}

mlir::LogicalResult RemoveConstructorRefOp::matchAndRewrite(
    ConstructorRefOp op, OpAdaptor, mlir::ConversionPatternRewriter &rewriter
) const {
  rewriter.eraseOp(op);
  return mlir::success();
}

mlir::LogicalResult RemoveExternFnRefOp::matchAndRewrite(
    ExternFnRefOp op, OpAdaptor, mlir::ConversionPatternRewriter &rewriter
) const {
  rewriter.eraseOp(op);
  return mlir::success();
}

mlir::LogicalResult LowerReadFieldOp::matchAndRewrite(
    ReadFieldOp op, OpAdaptor adaptor, mlir::ConversionPatternRewriter &rewriter
) const {
  rewriter.replaceOpWithNewOp<llzk::FieldReadOp>(
      op, getTypeConverter()->convertType(op.getType()), adaptor.getComponent(),
      adaptor.getFieldNameAttr().getAttr()
  );
  return mlir::success();
}

mlir::LogicalResult LowerConstrainOp::matchAndRewrite(
    ConstrainOp op, OpAdaptor adaptor, mlir::ConversionPatternRewriter &rewriter
) const {
  rewriter.replaceOpWithNewOp<llzk::EmitEqualityOp>(op, adaptor.getLhs(), adaptor.getRhs());
  return mlir::success();
}

mlir::LogicalResult LowerInRangeOp::matchAndRewrite(
    InRangeOp op, OpAdaptor adaptor, mlir::ConversionPatternRewriter &rewriter
) const {
  auto le = rewriter.create<llzk::CmpOp>(
      op.getLoc(), llzk::FeltCmpPredicateAttr::get(getContext(), llzk::FeltCmpPredicate::LE),
      adaptor.getLow(), adaptor.getMid()
  );
  auto lt = rewriter.create<llzk::CmpOp>(
      op.getLoc(), llzk::FeltCmpPredicateAttr::get(getContext(), llzk::FeltCmpPredicate::LT),
      adaptor.getMid(), adaptor.getHigh()
  );
  auto convLe = rewriter.create<llzk::IntToFeltOp>(op.getLoc(), le);
  auto convLt = rewriter.create<llzk::IntToFeltOp>(op.getLoc(), lt);
  auto mul = rewriter.create<llzk::MulFeltOp>(op.getLoc(), convLe, convLt);
  rewriter.replaceOp(op, mul);

  return mlir::success();
}

mlir::LogicalResult LowerNewArrayOp::matchAndRewrite(
    NewArrayOp op, OpAdaptor adaptor, mlir::ConversionPatternRewriter &rewriter
) const {
  // NewArrayOp is SameTypeOperands so by querying the type of any one of the elements we can know
  // if the inputs are scalar or arrays

  auto type = getTypeConverter()->convertType(op.getType());
  auto arrType = dyn_cast<llzk::ArrayType>(type);
  if (!arrType) {
    return op.emitOpError() << "was expecting an array type";
  }

  // If it's an array then we allocate an empty one and then insert each operand with InsertArrayOp
  if (!adaptor.getElements().empty() && isa<llzk::ArrayType>(adaptor.getElements()[0].getType())) {
    Location cachedLoc = op.getLoc();
    auto arr = rewriter.replaceOpWithNewOp<llzk::CreateArrayOp>(op, arrType, ValueRange());
    for (size_t i = 0; i < adaptor.getElements().size(); i++) {
      auto idx = rewriter.create<arith::ConstantIndexOp>(cachedLoc, i);
      rewriter.create<llzk::InsertArrayOp>(
          cachedLoc, arr, ValueRange({idx}), adaptor.getElements()[i]
      );
    }
  } else {
    rewriter.replaceOpWithNewOp<llzk::CreateArrayOp>(op, arrType, adaptor.getElements());
  }
  return mlir::success();
}

mlir::LogicalResult LowerLitValArrayOp::matchAndRewrite(
    LitValArrayOp op, OpAdaptor, mlir::ConversionPatternRewriter &rewriter
) const {
  auto type = getTypeConverter()->convertType(op.getType());
  auto arrType = dyn_cast<llzk::ArrayType>(type);
  if (!arrType) {
    return op.emitOpError() << "was expecting an array type";
  }

  SmallVector<Value> lits;
  llzk::FeltType felt = llzk::FeltType::get(getContext());
  std::transform(
      op.getElements().begin(), op.getElements().end(), std::back_inserter(lits),
      [&](int64_t value) {
    return rewriter.create<llzk::FeltConstantOp>(
        op.getLoc(), felt, llzk::FeltConstAttr::get(getContext(), llzk::toAPInt(value))
    );
  }
  );

  rewriter.replaceOpWithNewOp<llzk::CreateArrayOp>(op, arrType, ValueRange(lits));
  return success();
}

mlir::LogicalResult LowerReadArrayOp::matchAndRewrite(
    ReadArrayOp op, OpAdaptor adaptor, mlir::ConversionPatternRewriter &rewriter
) const {
  llvm::SmallVector<mlir::Value> toIndexOps;
  std::transform(
      adaptor.getIndices().begin(), adaptor.getIndices().end(), std::back_inserter(toIndexOps),
      [&](mlir::Value index) -> mlir::TypedValue<mlir::IndexType> {
    if (mlir::isa<mlir::IndexType>(index.getType())) {
      return mlir::cast<mlir::TypedValue<mlir::IndexType>>(index);
    }
    return rewriter.create<llzk::FeltToIndexOp>(op.getLoc(), index).getResult();
  }
  );
  auto convertedType = getTypeConverter()->convertType(op.getType());
  if (isa<llzk::ArrayType>(convertedType)) {
    rewriter.replaceOpWithNewOp<llzk::ExtractArrayOp>(
        op, convertedType, adaptor.getLvalue(), toIndexOps
    );
  } else {
    rewriter.replaceOpWithNewOp<llzk::ReadArrayOp>(
        op, convertedType, adaptor.getLvalue(), toIndexOps
    );
  }
  return mlir::success();
}

mlir::LogicalResult LowerIsz::matchAndRewrite(
    IsZeroOp op, OpAdaptor adaptor, mlir::ConversionPatternRewriter &rewriter
) const {
  auto zero = rewriter.create<llzk::FeltConstantOp>(
      op.getLoc(), llzk::FeltConstAttr::get(getContext(), mlir::APInt::getZero(64))
  );
  auto cmpOp = rewriter.create<llzk::CmpOp>(
      op.getLoc(), llzk::FeltCmpPredicateAttr::get(getContext(), llzk::FeltCmpPredicate::EQ),
      adaptor.getIn(), zero
  );
  rewriter.replaceOpWithNewOp<llzk::IntToFeltOp>(op, cmpOp);
  return mlir::success();
}

mlir::LogicalResult LowerAllocArrayOp::matchAndRewrite(
    AllocArrayOp op, OpAdaptor, mlir::ConversionPatternRewriter &rewriter
) const {
  auto type = getTypeConverter()->convertType(op.getType());
  auto arrType = dyn_cast<llzk::ArrayType>(type);
  if (!arrType) {
    return op.emitOpError() << "was expecting an array type";
  }

  ArrayAttr compParams = op->getParentOfType<llzk::StructDefOp>().getType().getParams();
  SmallVector<ConstExprAttr> affineArrayParams;
  ComponentType cType = op.getResult().getType();
  for (Attribute attr : cType.getParams()) {
    if (auto param = mlir::dyn_cast<ConstExprAttr>(attr)) {
      affineArrayParams.push_back(param);
    }
  }
  // Allocate here the values we may generate
  SmallVector<SmallVector<Value>> mapOperandsMem(affineArrayParams.size());
  // And store a ValueRange pointing to the vector here
  SmallVector<ValueRange> mapOperands;
  // This idiom does not use any dimensions
  SmallVector<int32_t> dimsPerMap(affineArrayParams.size(), 0);
  mapOperands.reserve(affineArrayParams.size());

  for (auto [idx, constExpr] : llvm::enumerate(affineArrayParams)) {
    auto &values = mapOperandsMem[idx];
    for (uint64_t formal : constExpr.getFormals()) {
      assert(formal <= std::numeric_limits<unsigned int>::max());
      assert(
          static_cast<unsigned int>(formal) < compParams.size() &&
          "Can only use as map operands declared parameters"
      );
      values.push_back(
          materializeParam(compParams[static_cast<unsigned int>(formal)], rewriter, op->getLoc())
      );
    }
    mapOperands.push_back(values);
  }

  rewriter.replaceOpWithNewOp<llzk::CreateArrayOp>(op, arrType, mapOperands, dimsPerMap);

  return mlir::success();
}

mlir::LogicalResult LowerArrayLengthOp::matchAndRewrite(
    GetArrayLenOp op, OpAdaptor adaptor, mlir::ConversionPatternRewriter &rewriter
) const {
  auto c = rewriter.create<mlir::arith::ConstantOp>(
      op.getLoc(), mlir::IndexType::get(getContext()), rewriter.getIndexAttr(0)
  );
  rewriter.replaceOpWithNewOp<llzk::ArrayLengthOp>(op, adaptor.getArray(), c);

  return mlir::success();
}

mlir::LogicalResult LowerIndexToValOp::matchAndRewrite(
    IndexToValOp op, OpAdaptor adaptor, mlir::ConversionPatternRewriter &rewriter
) const {
  rewriter.replaceOpWithNewOp<llzk::IntToFeltOp>(
      op, llzk::FeltType::get(getContext()), adaptor.getIndex()
  );

  return mlir::success();
}

mlir::LogicalResult LowerValToIndexOp::matchAndRewrite(
    ValToIndexOp op, OpAdaptor adaptor, mlir::ConversionPatternRewriter &rewriter
) const {
  if (mlir::isa<mlir::IndexType>(adaptor.getVal().getType())) {
    rewriter.replaceAllUsesWith(op, adaptor.getVal());
    rewriter.eraseOp(op);
  } else {
    rewriter.replaceOpWithNewOp<llzk::FeltToIndexOp>(op, adaptor.getVal());
  }

  return mlir::success();
}

mlir::LogicalResult LowerWriteArrayOp::matchAndRewrite(
    WriteArrayOp op, OpAdaptor adaptor, mlir::ConversionPatternRewriter &rewriter
) const {
  if (mlir::isa<llzk::ArrayType>(adaptor.getValue().getType())) {
    rewriter.replaceOpWithNewOp<llzk::InsertArrayOp>(
        op, adaptor.getArray(), adaptor.getIndices(), adaptor.getValue()
    );
  } else {
    rewriter.replaceOpWithNewOp<llzk::WriteArrayOp>(
        op, adaptor.getArray(), adaptor.getIndices(), adaptor.getValue()
    );
  }

  return mlir::success();
}

mlir::LogicalResult UpdateScfExecuteRegionOpTypes::matchAndRewrite(
    mlir::scf::ExecuteRegionOp op, OpAdaptor, mlir::ConversionPatternRewriter &rewriter
) const {
  SmallVector<Type> newTypes;
  if (mlir::failed(getTypeConverter()->convertTypes(op.getResultTypes(), newTypes))) {
    return mlir::failure();
  }
  auto exec = rewriter.create<mlir::scf::ExecuteRegionOp>(op.getLoc(), newTypes);
  rewriter.inlineRegionBefore(op.getRegion(), exec.getRegion(), exec.getRegion().end());
  rewriter.replaceOp(op, exec);

  return mlir::success();
}

LogicalResult ValToI1OpLowering::matchAndRewrite(
    ValToI1Op op, OpAdaptor adaptor, ConversionPatternRewriter &rewriter
) const {
  auto zero = rewriter.create<llzk::FeltConstantOp>(
      op.getLoc(), llzk::FeltType::get(getContext()),
      llzk::FeltConstAttr::get(getContext(), APInt(1, 0))
  );
  rewriter.replaceOpWithNewOp<llzk::CmpOp>(
      op, llzk::FeltCmpPredicateAttr::get(getContext(), llzk::FeltCmpPredicate::NE),
      adaptor.getVal(), zero
  );
  return success();
}

LogicalResult AssertOpLowering::matchAndRewrite(
    AssertOp op, OpAdaptor adaptor, ConversionPatternRewriter &rewriter
) const {
  rewriter.replaceOpWithNewOp<llzk::AssertOp>(op, adaptor.getCond(), rewriter.getStringAttr(""));
  return success();
}

LogicalResult LowerVarArgsOp::matchAndRewrite(
    VarArgsOp op, OpAdaptor adaptor, ConversionPatternRewriter &rewriter
) const {
  assert(adaptor.getElements().size() <= std::numeric_limits<int64_t>::max());
  rewriter.replaceOpWithNewOp<llzk::CreateArrayOp>(
      op,
      llzk::ArrayType::get(
          getTypeConverter()->convertType(
              mlir::cast<VarArgsType>(op.getResult().getType()).getInner()
          ),
          {static_cast<int64_t>(adaptor.getElements().size())}
      ),
      adaptor.getElements()
  );
  return success();
}

<<<<<<< HEAD
LogicalResult LowerReadBackOp::matchAndRewrite(
    ReadBackOp op, OpAdaptor adaptor, ConversionPatternRewriter &rewriter
) const {
  const auto *converter = getTypeConverter();
  assert(converter);

  auto replace = [&](auto... args) {
    auto outType = converter->convertType(op.getResult().getType());
    rewriter.replaceOpWithNewOp<llzk::FieldReadOp>(
        op, outType, adaptor.getComp(), adaptor.getFieldAttr(),
        std::forward<decltype(args)>(args)...
    );
  };
  llvm::TypeSwitch<Attribute>(adaptor.getDistance())
      .Case([&](SymbolRefAttr symAttr) {
    // If the distance is a symbol create an affine expression that negates the symbol.
    // Expects the symbol to be one of the parameters of the current struct. Will generate malformed
    // IR otherwise.
    auto value = materializeParam(symAttr, rewriter, op->getLoc());
    ValueRange mapOperands({value});
    replace(
        AffineMapAttr::get(AffineMap::get(
            /*dimCount=*/0, /*symbolCount=*/1,
            rewriter.getAffineConstantExpr(0) - rewriter.getAffineSymbolExpr(0)
        )),
        mapOperands, 0
    );
  })
      .Case([&](IntegerAttr intAttr) {
    // If the distance is a literal integer just negate it to move backwards.
    auto intValue = intAttr.getValue();
    assert(intValue.isNonNegative());
    if (!intValue.isZero()) {
      intValue.negate();
    }
    replace(IntegerAttr::get(rewriter.getIndexType(), intValue));
  })
      .Case([&](ConstExprAttr cexpAttr) {
    // If the distance is an expression, wrap it around a negation.
    auto templMap = AffineMap::get(
        /*dimCount=*/1, /*symbolCount=*/0,
        rewriter.getAffineConstantExpr(0) - rewriter.getAffineDimExpr(0)
    );
    auto newMap = templMap.compose(cexpAttr.getMap());
    auto newCexpr = ConstExprAttr::get(newMap, cexpAttr.getFormals());
    auto params = op->getParentOfType<llzk::StructDefOp>()
                      .getConstParams()
                      .value_or(rewriter.getArrayAttr({}))
                      .getValue();
    SmallVector<SmallVector<Value>, 1> mapOperandsMem(1);
    SmallVector<ValueRange, 1> mapOperands;
    materializeValuesForParams(
        {newCexpr}, params, MutableArrayRef(mapOperandsMem), rewriter, op.getLoc(), mapOperands
    );
    replace(Attribute(AffineMapAttr::get(newCexpr.getMap())), mapOperands[0], 0);
  }).Default([&](Attribute) { llvm_unreachable("ReadBackOp with an unexpected attribute type"); });

=======
LogicalResult LowerGlobalDefOp::matchAndRewrite(
    GlobalDefOp op, OpAdaptor, ConversionPatternRewriter &rewriter
) const {
  Type newType = getTypeConverter()->convertType(op.getType());
  rewriter.replaceOpWithNewOp<llzk::GlobalDefOp>(op, op.getSymName(), false, newType, nullptr);
  return success();
}

LogicalResult LowerSetGlobalOp::matchAndRewrite(
    SetGlobalOp op, OpAdaptor adaptor, ConversionPatternRewriter &rewriter
) const {
  rewriter.replaceOpWithNewOp<llzk::GlobalWriteOp>(op, op.getNameRefAttr(), adaptor.getVal());
  return success();
}

LogicalResult LowerGetGlobalOp::matchAndRewrite(
    GetGlobalOp op, OpAdaptor, ConversionPatternRewriter &rewriter
) const {
  Type newType = getTypeConverter()->convertType(op.getResult().getType());
  rewriter.replaceOpWithNewOp<llzk::GlobalReadOp>(op, newType, op.getNameRef());
>>>>>>> c7965faf
  return success();
}<|MERGE_RESOLUTION|>--- conflicted
+++ resolved
@@ -747,7 +747,6 @@
   return success();
 }
 
-<<<<<<< HEAD
 LogicalResult LowerReadBackOp::matchAndRewrite(
     ReadBackOp op, OpAdaptor adaptor, ConversionPatternRewriter &rewriter
 ) const {
@@ -804,8 +803,8 @@
     );
     replace(Attribute(AffineMapAttr::get(newCexpr.getMap())), mapOperands[0], 0);
   }).Default([&](Attribute) { llvm_unreachable("ReadBackOp with an unexpected attribute type"); });
-
-=======
+  return success();
+}
 LogicalResult LowerGlobalDefOp::matchAndRewrite(
     GlobalDefOp op, OpAdaptor, ConversionPatternRewriter &rewriter
 ) const {
@@ -826,6 +825,5 @@
 ) const {
   Type newType = getTypeConverter()->convertType(op.getResult().getType());
   rewriter.replaceOpWithNewOp<llzk::GlobalReadOp>(op, newType, op.getNameRef());
->>>>>>> c7965faf
   return success();
 }