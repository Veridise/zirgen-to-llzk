//===- Pass.cpp - ZHL->ZML conversion pass ----------------------*- C++ -*-===//
//
// Part of the LLZK Project, under the Apache License v2.0.
// See LICENSE.txt for license information.
// Copyright 2025 Veridise Inc.
// SPDX-License-Identifier: Apache-2.0
//
//===----------------------------------------------------------------------===//

#include <cassert>
#include <llvm/Support/Casting.h>
#include <llvm/Support/Debug.h>
#include <memory>
#include <mlir/Dialect/Arith/IR/Arith.h>
#include <mlir/Dialect/Func/IR/FuncOps.h>
#include <mlir/IR/BuiltinAttributes.h>
#include <mlir/IR/MLIRContext.h>
#include <mlir/IR/OperationSupport.h>
#include <mlir/IR/PatternMatch.h>
#include <mlir/Pass/Pass.h>
#include <mlir/Support/LLVM.h>
#include <mlir/Support/LogicalResult.h>
#include <mlir/Transforms/DialectConversion.h>
#include <zirgen/Dialect/ZHL/IR/ZHL.h>
#include <zklang/Dialect/ZHL/Typing/Analysis.h>
#include <zklang/Dialect/ZHL/Typing/ParamsStorage.h>
#include <zklang/Dialect/ZML/IR/Dialect.h>
#include <zklang/Dialect/ZML/IR/Ops.h>
#include <zklang/Dialect/ZML/Typing/ZMLTypeConverter.h>
#include <zklang/Dialect/ZML/Utils/Helpers.h>
#include <zklang/Passes/ConvertZhlToZml/Pass.h>
#include <zklang/Passes/ConvertZhlToZml/Patterns.h>

using namespace mlir;

namespace zklang {

std::unique_ptr<OperationPass<mlir::ModuleOp>> createConvertZhlToZmlPass() {
  return std::make_unique<zml::ConvertZhlToZmlPass>();
}

} // namespace zklang

namespace zml {

namespace {

void createPODComponentsFromClosures(
    zhl::ZIRTypeAnalysis &typeAnalysis, OpBuilder &builder, SymbolTable &st, Block *insertionPoint
) {
  OpBuilder::InsertionGuard guard(builder);
  builder.setInsertionPointToEnd(insertionPoint);
  for (auto *clo : typeAnalysis.getClosures()) {
    assert(clo && clo->hasClosure());
    createPODComponent(*clo, builder, st);
  }
}

} // namespace

void ConvertZhlToZmlPass::runOnOperation() {
  auto &typeAnalysis = getAnalysis<zhl::ZIRTypeAnalysis>();
  if (failed(typeAnalysis)) {
    signalPassFailure();
    return;
  }
  mlir::SmallVector<mlir::Attribute> builtinOverrideSet;
  mlir::ModuleOp module = getOperation();
  mlir::MLIRContext *ctx = module->getContext();

  OpBuilder builder(module);
  SymbolTable st(module);
  mlir::ModuleOp globalsModule = mlir::ModuleOp::create(builder.getUnknownLoc(), "globals");
  st.insert(globalsModule, module.begin());
  createPODComponentsFromClosures(typeAnalysis, builder, st, &module.getRegion().front());

  ZMLTypeConverter typeConverter;
  mlir::RewritePatternSet patterns(ctx);
  patterns.add<
      ZhlGlobalRemoval, ZhlDefineLowering, ZhlParameterLowering, ZhlConstructLowering,
      ZhlExternLowering, ZhlLiteralLowering, ZhlDeclarationRemoval, ZhlSuperLoweringInFunc,
      ZhlConstrainLowering, ZhlLookupLowering, ZhlArrayLowering, ZhlSubscriptLowering,
      ZhlRangeOpLowering, ZhlMapLowering, ZhlSuperLoweringInMap, ZhlLiteralStrLowering,
      ZhlSuperLoweringInBlock, ZhlBlockLowering, ZhlGenericRemoval, ZhlSpecializeRemoval,
<<<<<<< HEAD
      ZhlReduceLowering, ZhlSwitchLowering, ZhlSuperLoweringInSwitch, ZhlDirectiveRemoval,
      ZhlBackLowering>(typeAnalysis, typeConverter, ctx);
=======
      ZhlReduceLowering, ZhlSwitchLowering, ZhlSuperLoweringInSwitch, ZhlDirectiveRemoval>(
      typeAnalysis, typeConverter, ctx
  );
  patterns.add<ZhlConstructGlobalLowering, ZhlGetGlobalLowering>(
      globalsModule, typeAnalysis, typeConverter, ctx
  );
>>>>>>> c7965faf
  patterns.add<ZhlCompToZmirCompPattern>([&](mlir::StringRef name) {
    builtinOverrideSet.push_back(mlir::StringAttr::get(ctx, name));
  }, typeAnalysis, typeConverter, ctx);

  mlir::ConversionTarget target(*ctx);
  target.addIllegalDialect<zirgen::Zhl::ZhlDialect>();
  target.addLegalDialect<
      ZMLDialect, mlir::func::FuncDialect, mlir::scf::SCFDialect, mlir::index::IndexDialect,
      mlir::arith::ArithDialect>();

  target.addLegalOp<mlir::UnrealizedConversionCastOp, mlir::ModuleOp>();

  if (mlir::failed(mlir::applyFullConversion(module, target, std::move(patterns)))) {
    signalPassFailure();
  }
  if (!builtinOverrideSet.empty()) {
    module->setAttr("builtinOverrideSet", mlir::ArrayAttr::get(ctx, builtinOverrideSet));
  }
}

} // namespace zml<|MERGE_RESOLUTION|>--- conflicted
+++ resolved
@@ -82,17 +82,13 @@
       ZhlConstrainLowering, ZhlLookupLowering, ZhlArrayLowering, ZhlSubscriptLowering,
       ZhlRangeOpLowering, ZhlMapLowering, ZhlSuperLoweringInMap, ZhlLiteralStrLowering,
       ZhlSuperLoweringInBlock, ZhlBlockLowering, ZhlGenericRemoval, ZhlSpecializeRemoval,
-<<<<<<< HEAD
       ZhlReduceLowering, ZhlSwitchLowering, ZhlSuperLoweringInSwitch, ZhlDirectiveRemoval,
-      ZhlBackLowering>(typeAnalysis, typeConverter, ctx);
-=======
-      ZhlReduceLowering, ZhlSwitchLowering, ZhlSuperLoweringInSwitch, ZhlDirectiveRemoval>(
+      ZhlBackLowering>(
       typeAnalysis, typeConverter, ctx
   );
   patterns.add<ZhlConstructGlobalLowering, ZhlGetGlobalLowering>(
       globalsModule, typeAnalysis, typeConverter, ctx
   );
->>>>>>> c7965faf
   patterns.add<ZhlCompToZmirCompPattern>([&](mlir::StringRef name) {
     builtinOverrideSet.push_back(mlir::StringAttr::get(ctx, name));
   }, typeAnalysis, typeConverter, ctx);
