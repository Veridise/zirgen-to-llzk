#include <cassert>
#include <iterator>
#include <llvm/ADT/STLExtras.h>
#include <llvm/ADT/SmallVectorExtras.h>
#include <llvm/Support/Debug.h>
#include <mlir/IR/Types.h>
#include <mlir/Support/LogicalResult.h>
#include <zklang/Dialect/ZHL/Typing/ComponentSlot.h>
#include <zklang/Dialect/ZHL/Typing/Expr.h>
#include <zklang/Dialect/ZHL/Typing/Frame.h>
#include <zklang/Dialect/ZHL/Typing/FrameSlot.h>
#include <zklang/Dialect/ZHL/Typing/Params.h>
#include <zklang/Dialect/ZHL/Typing/ParamsStorage.h>
#include <zklang/Dialect/ZHL/Typing/TypeBinding.h>
#include <zklang/Dialect/ZHL/Typing/TypeBindings.h>

#define DEBUG_TYPE "zhl-type-bindings"

using namespace zhl;
using namespace mlir;

//==-----------------------------------------------------------------------==//
// Helper functions
//==-----------------------------------------------------------------------==//

static bool hasConstValue(const expr::ConstExpr &constExpr) {
  return constExpr && mlir::isa<expr::ValExpr>(constExpr);
}

static uint64_t getConstValue(const expr::ConstExpr &constExpr) {
  assert(hasConstValue(constExpr));
  return mlir::cast<expr::ValExpr>(constExpr)->getValue();
}

static bool isPrivate(StringRef name) { return name.starts_with("_"); }

static bool isTransitivelyValImpl(const TypeBinding &type) {
  const auto *t = &type;
  while (t->hasSuperType()) {
    t = &t->getSuperType();
    if (t->getName() == "Val") {
      return true;
    }
  }
  return false;
}

// Debugging helpers
#ifndef NDEBUG
namespace {
struct deferDecr {
  ~deferDecr() { value--; }

  unsigned &value;
};
} // namespace

static llvm::raw_ostream &p(FrameSlot *slot) {
  if (slot) {
    slot->print(llvm::dbgs() << slot << " ");
  } else {
    llvm::dbgs() << "<<NULL>>";
  }
  return llvm::dbgs();
}
#endif

//==-----------------------------------------------------------------------==//
// TypeBinding
//==-----------------------------------------------------------------------==//

void TypeBinding::setName(StringRef newName) {
  // If the binding has a slot check if it can be converted to a ComponentSlot,
  // assert that the type is equal (before the change of name)
  // and then rename the inner binding in the slot.
  if (auto *compSlot = mlir::dyn_cast_if_present<ComponentSlot>(slot)) {
    assert(compSlot->contains(*this));
    compSlot->editInnerBinding([&](TypeBinding &inner) {
      if (this != &inner) {
        inner.setName(newName);
      }
    });
  }
  name = newName;
}

mlir::LogicalResult TypeBinding::subtypeOf(const TypeBinding &other) const {
  if (name == BOTTOM) {
    return mlir::success();
  }
  if (*this == other) {
    return mlir::success();
  }
  // Special case for arrays
  if (name == "Array" && other.name == "Array") {
    auto &arrElt = getGenericParamsMapping().getParam(0);
    auto &otherArrElt = other.getGenericParamsMapping().getParam(0);
    auto &arrSize = getGenericParamsMapping().getParam(1);
    auto &otherArrSize = other.getGenericParamsMapping().getParam(1);
    if (arrSize == otherArrSize) {
      return arrElt.subtypeOf(otherArrElt);
    }
    return failure();
  }

  if (superType != nullptr) {
    return superType->subtypeOf(other);
  }
  return mlir::failure();
}

TypeBinding TypeBinding::commonSupertypeWith(const TypeBinding &other) const {
// Wrapped this way instead of LLVM_DEBUG because the macro may create its own scope.
#ifndef NDEBUG
  static unsigned indentLevel = 0;
  indentLevel++;
  deferDecr defer{.value = indentLevel};
  auto logLine = [&](unsigned offset = 0) -> llvm::raw_ostream & {
    return llvm::dbgs().indent(indentLevel + offset);
  };
  auto nl = []() { llvm::dbgs() << "\n"; };
#endif
  LLVM_DEBUG(print(logLine() << " this  = ", true); nl();
             other.print(logLine() << " other = ", true); nl(););
  if (*this == other) {
    LLVM_DEBUG(logLine(1) << "They are equal\n");
    return *this;
  }
  // Special cases for arrays:
  if (name == "Array") {
    // If they are the same size the common super type is another array
    // whose element is the least common type of the two element types
    if (other.name == "Array") {
      auto &arrElt = getGenericParamsMapping().getParam(0);
      LLVM_DEBUG(arrElt.print(logLine(1) << "This array element:  ", true); nl());
      auto &otherArrElt = other.getGenericParamsMapping().getParam(0);
      LLVM_DEBUG(otherArrElt.print(logLine(1) << "Other array element: ", true); nl());
      auto &arrSize = getGenericParamsMapping().getParam(1);
      LLVM_DEBUG(arrSize.print(logLine(1) << "This array size:     ", true); nl());
      auto &otherArrSize = other.getGenericParamsMapping().getParam(1);
      LLVM_DEBUG(otherArrSize.print(logLine(1) << "Other array size:    ", true); nl());
      if (arrSize == otherArrSize) {
        auto commonInner = arrElt.commonSupertypeWith(otherArrElt);
        auto copy = *this;
        copy.getGenericParamsMapping().getParam(0) = commonInner;
        copy.selfConstructs();
        LLVM_DEBUG(copy.print(logLine(1) << "Resolved a new array: ", true); nl());
        return copy;
      }
      LLVM_DEBUG(logLine(1) << "Defaulting to Component\n");
      return TypeBinding(loc);
    }
    // If this is an Array and the other has an Array supertype get the Array super type and go from
    // there.
    auto otherArray = other.getConcreteArrayType();
    if (succeeded(otherArray)) {
      LLVM_DEBUG(otherArray->print(logLine(1) << "Jumped to Array super type: ", true); nl());
      return commonSupertypeWith(*otherArray);
    }
  }
  if (mlir::succeeded(subtypeOf(other))) {
    LLVM_DEBUG(logLine(1) << "this is a subtype of other\n");
    return other;
  }
  if (mlir::succeeded(other.subtypeOf(*this))) {
    LLVM_DEBUG(logLine(1) << "other is a subtype of this\n");
    return *this;
  }

  if (superType) {
    // Climb alternatively
    LLVM_DEBUG(superType->print(logLine(1) << "Delegating to super type: ", true); nl());
    return other.commonSupertypeWith(*superType);
  }
  LLVM_DEBUG(logLine(1) << "Defaulting to Component\n");
  return TypeBinding(loc);
}

bool TypeBinding::isTransitivelyVal() const {
  return hasConstExpr() && isTransitivelyValImpl(*this);
}

bool TypeBinding::isArray() const {
  return name == "Array" || (hasSuperType() && getSuperType().isArray());
}

bool TypeBinding::isKnownConst() const { return isConst() && hasConstValue(constExpr); }

bool TypeBinding::isGenericParam() const {
  if (superType == nullptr) {
    return false;
  }
  return genericParamName.has_value() &&
         (superType->isTypeMarker() || superType->isVal() || superType->isTransitivelyVal());
}

void TypeBinding::markSlot(FrameSlot *newSlot) {
  if (slot == newSlot) {
    return;
  }
  LLVM_DEBUG(print(llvm::dbgs() << "Binding "); llvm::dbgs() << ": Current slot is ";
             p(slot) << " and the new slot is "; p(newSlot) << "\n");
  assert((!slot == !!newSlot) && "Writing over an existing slot!");
  slot = newSlot;
}

uint64_t TypeBinding::getConst() const {
  assert(hasConstValue(constExpr));
  return getConstValue(constExpr);
}

SmallVector<Location> TypeBinding::getConstructorParamLocations() const {
  return llvm::map_to_vector(getConstructorParams(), [](auto &binding) { return binding.loc; });
}

FailureOr<TypeBinding> TypeBinding::getMember(StringRef memberName, EmitErrorFn emitError) const {
  auto memberLookupRes = locateMember(memberName);
  if (failed(memberLookupRes)) {
    return emitError() << "member " << getName() << "." << memberName << " was not found";
  }
  // We check this after ensuring the member exists to give a more accurate error message
  if (isPrivate(memberName)) {
    return emitError() << "member " << getName() << "." << memberName
                       << " is private and cannot be accessed";
  }
  if (!memberLookupRes->has_value()) {
    return emitError() << "internal error: could not deduce the type of member " << getName() << "."
                       << memberName;
  }
  return **memberLookupRes;
}

mlir::FailureOr<TypeBinding> TypeBinding::getArrayElement(EmitErrorFn emitError) const {
  if (!isArray()) {
    return emitError() << "non array type '" << name << "' cannot be subscripted";
  }
  // A component with an array super type can behave like an array but it doesn't have all the
  // information required. In that case we defer the answer to the super type.
  if (name != "Array") {
    if (!hasSuperType()) {
      return failure();
    }
    return getSuperType().getArrayElement(emitError);
  }
  assert(getGenericParamsMapping().size() == 2);
  return getGenericParamsMapping().getParam(0);
}

mlir::FailureOr<TypeBinding> TypeBinding::getArraySize(EmitErrorFn emitError) const {
  if (!isArray()) {
    return emitError() << "non array type '" << name << "' cannot be subscripted";
  }
  // A component with an array super type can behave like an array but it doesn't have all the
  // information required. In that case we defer the answer to the super type.
  if (name != "Array") {
    if (!hasSuperType()) {
      return failure();
    }
    return getSuperType().getArraySize(emitError);
  }
  assert(getGenericParamsMapping().size() == 2);
  return getGenericParamsMapping().getParam(1);
}

FailureOr<TypeBinding> TypeBinding::getConcreteArrayType() const {
  if (!isArray()) {
    return failure();
  }
  if (name == "Array") {
    return *this;
  }
  return superType->getConcreteArrayType();
}

<<<<<<< HEAD
TypeBinding::TypeBinding(mlir::Location loc)
    : flags(Flags::MkBuiltin(true)), name("Component"), loc(loc), superType(nullptr) {}

TypeBinding::TypeBinding(
    llvm::StringRef Name, mlir::Location Loc, const TypeBinding &SuperType, Frame Frame,
    bool isBuiltin
)
    : TypeBinding(Name, Loc, SuperType, Flags::MkBuiltin(isBuiltin), Frame) {}

TypeBinding::TypeBinding(
    StringRef Name, mlir::Location Loc, const TypeBinding &SuperType, Flags Flags, Frame Frame
)
    : TypeBinding(Name, Loc, SuperType, {}, {}, {}, Flags, Frame) {}
=======
TypeBinding::TypeBinding(mlir::Location Loc)
    : builtin(true), name("Component"), loc(Loc), superType(nullptr) {}

TypeBinding::TypeBinding(
    llvm::StringRef BindingName, mlir::Location Loc, const TypeBinding &SuperType, Frame Frame,
    bool isBuiltin
)
    : TypeBinding(BindingName, Loc, SuperType, {}, {}, {}, Frame, isBuiltin) {}
>>>>>>> 41b17d35

TypeBinding::TypeBinding(
    llvm::StringRef BindingName, mlir::Location Loc, const TypeBinding &SuperType,
    ParamsMap GenericParams, Frame Frame, bool isBuiltin
)
    : TypeBinding(BindingName, Loc, SuperType, GenericParams, {}, {}, Frame, isBuiltin) {}

TypeBinding::TypeBinding(
<<<<<<< HEAD
    StringRef Name, mlir::Location Loc, const TypeBinding &SuperType, ParamsMap GenericParams,
    Flags Flags, Frame Frame
)
    : TypeBinding(Name, Loc, SuperType, GenericParams, {}, {}, Flags, Frame) {}

TypeBinding::TypeBinding(
    StringRef Name, mlir::Location Loc, const TypeBinding &SuperType, ParamsMap GenericParams,
    ParamsMap ConstructorParams, MembersMap Members, Frame Frame, bool IsBuiltin
)
    : TypeBinding(
          Name, Loc, SuperType, GenericParams, ConstructorParams, Members,
          Flags::MkBuiltin(IsBuiltin), Frame
      ) {}

TypeBinding::TypeBinding(
    StringRef Name, mlir::Location Loc, const TypeBinding &SuperType, ParamsMap GenericParams,
    ParamsMap ConstructorParams, MembersMap Members, Flags Flags, Frame Frame
)
    : flags(Flags), name(Name), loc(Loc), superType(&SuperType), members(Members),
      genericParams(GenericParams), constructorParams(ConstructorParams), frame(Frame) {}

TypeBinding::TypeBinding(
    uint64_t Value, mlir::Location Loc, const TypeBindings &Bindings, bool IsBuiltin
)
    : TypeBinding(Value, Loc, Bindings, Flags::MkBuiltin(IsBuiltin)) {}

TypeBinding::TypeBinding(
    uint64_t Value, mlir::Location Loc, const TypeBindings &Bindings, Flags Flags
)
    : flags(Flags), name(CONST), loc(Loc), constExpr(expr::ConstExpr::Val(Value)),
      superType(&Bindings.Get("Val")) {}
=======
    llvm::StringRef BindingName, mlir::Location Loc, const TypeBinding &SuperType,
    ParamsMap GenericParams, ParamsMap ConstructorParams, MembersMap Members, Frame Frame,
    bool isBuiltin
)
    : builtin(isBuiltin), name(BindingName), loc(Loc), superType(&SuperType), members(Members),
      genericParams(GenericParams), constructorParams(ConstructorParams), frame(Frame) {}

TypeBinding::TypeBinding(
    uint64_t value, mlir::Location Loc, const TypeBindings &bindings, bool isBuiltin
)
    : builtin(isBuiltin), name(CONST), loc(Loc), constExpr(expr::ConstExpr::Val(value)),
      superType(&bindings.Get("Val")) {}
>>>>>>> 41b17d35

void TypeBinding::print(llvm::raw_ostream &os, bool fullPrintout) const {
  auto printType = [&]() {
    os << name.ref();
    if (flags.isSpecialized()) {
      getGenericParamsMapping().printParams(os, {.fullPrintout = false});
    } else {
      getGenericParamsMapping().printNames(os);
    }
    if (fullPrintout) {
      getConstructorParams().printParams(
          os, {.fullPrintout = false, .printIfEmpty = true, .header = '(', .footer = ')'}
      );
    }
    if (flags.isVariadic()) {
      os << "...";
    }
  };
  if (isConst()) {
    if (hasConstValue(constExpr)) {
      os << getConstValue(constExpr);
    } else {
      os << "?";
    }
    if (fullPrintout) {
      os << " : ";
      printType();
    }
  } else if (hasConstExpr()) {
    getConstExpr()->print(os);
    if (fullPrintout) {
      os << " : ";
      printType();
    }
  } else if (isGenericParam()) {
    os << *genericParamName;
    if (fullPrintout) {
      os << " : ";
      printType();
    }
  } else {
    printType();
  }
  if (fullPrintout) {
    os << " { ";
    if (flags.isVariadic()) {
      os << "variadic ";
    }
    if (flags.isSpecialized()) {
      os << "specialized ";
    }
    if (flags.isSelfConstructor()) {
      os << "selfConstructor ";
    }
    if (flags.isBuiltin()) {
      os << "builtin ";
    }
    if (flags.isClosure()) {
      os << "closure ";
    }
    if (flags.isExtern()) {
      os << "extern ";
    }
    if (hasConstValue(constExpr)) {
      os << "const(" << getConstValue(constExpr) << ") ";
    }
    if (genericParamName.has_value()) {
      os << "genericParam(" << *genericParamName << ") ";
    }
    os << "constExpr(";
    if (constExpr) {
      constExpr->print(os);
    } else {
      os << "<<NULL>>";
    }
    os << ") ";
    os << "}";
    if (!members.empty()) {
      os << " members { ";
      llvm::interleaveComma(members, os, [&](auto &member) {
        os << member.getKey() << ": ";
        auto &type = member.getValue();
        if (type.has_value()) {
          type->print(os, false);
        } else {
          os << "⊥";
        }
      });
      os << " }";
    }
    if (hasSuperType()) {
      os << " :> ";
      getSuperType().print(os, fullPrintout);
    }
  }
}

void TypeBinding::selfConstructs() {
  if (flags.isSelfConstructor()) {
    return;
  }
  flags.setSelfConstructor(true);
  constructorParams = ParamsMap().declare("x", *this);
}

bool TypeBinding::operator==(const TypeBinding &other) const {
  bool superTypeIsEqual;
  if (superType == nullptr && other.superType == nullptr) {
    superTypeIsEqual = true;
  } else if (superType == nullptr || other.superType == nullptr) {
    superTypeIsEqual = false;
  } else {
    superTypeIsEqual = *superType == *other.superType;
  }

  return superTypeIsEqual && flags == other.flags && name == other.name &&
         constExpr == other.constExpr && genericParamName == other.genericParamName &&
         members == other.members && getGenericParamsMapping() == other.getGenericParamsMapping() &&
         getConstructorParams() == other.getConstructorParams();
}

FailureOr<std::optional<TypeBinding>> TypeBinding::locateMember(StringRef memberName) const {
  auto it = members.find(memberName);
  if (it != members.end()) {
    return it->second;
  }
  if (superType != nullptr) {
    return superType->locateMember(memberName);
  }
  return failure();
}

//==-----------------------------------------------------------------------==//
// TypeBinding::ParamsStoragePtr
//==-----------------------------------------------------------------------==//

ParamsStorage *TypeBinding::ParamsStorageFactory::init() { return new ParamsStorage(); }

TypeBinding::ParamsStoragePtr &TypeBinding::ParamsStoragePtr::operator=(const ParamsMap &map) {
  set(new ParamsStorage(map));
  return *this;
}
TypeBinding::ParamsStoragePtr &TypeBinding::ParamsStoragePtr::operator=(ParamsMap &&map) {
  set(new ParamsStorage(map));
  return *this;
}

TypeBinding::ParamsStoragePtr::ParamsStoragePtr(const ParamsMap &map)
    : zklang::CopyablePointer<ParamsStorage, ParamsStorageFactory>(new ParamsStorage(map)) {}

//==-----------------------------------------------------------------------==//
// operator<< overloads
//==-----------------------------------------------------------------------==//

llvm::raw_ostream &llvm::operator<<(llvm::raw_ostream &os, const TypeBinding &type) {
  type.print(os);
  return os;
}

llvm::raw_ostream &llvm::operator<<(llvm::raw_ostream &os, const TypeBinding::Name &name) {
  os << name.ref();
  return os;
}

mlir::Diagnostic &zhl::operator<<(mlir::Diagnostic &diag, const TypeBinding &type) {
  std::string s;
  llvm::raw_string_ostream ss(s);
  type.print(ss);
  diag << s;
  return diag;
}

mlir::Diagnostic &zhl::operator<<(mlir::Diagnostic &diag, const TypeBinding::Name &name) {
  diag << Twine(name.ref());
  return diag;
}<|MERGE_RESOLUTION|>--- conflicted
+++ resolved
@@ -272,30 +272,20 @@
   return superType->getConcreteArrayType();
 }
 
-<<<<<<< HEAD
-TypeBinding::TypeBinding(mlir::Location loc)
-    : flags(Flags::MkBuiltin(true)), name("Component"), loc(loc), superType(nullptr) {}
-
-TypeBinding::TypeBinding(
-    llvm::StringRef Name, mlir::Location Loc, const TypeBinding &SuperType, Frame Frame,
-    bool isBuiltin
-)
-    : TypeBinding(Name, Loc, SuperType, Flags::MkBuiltin(isBuiltin), Frame) {}
-
-TypeBinding::TypeBinding(
-    StringRef Name, mlir::Location Loc, const TypeBinding &SuperType, Flags Flags, Frame Frame
-)
-    : TypeBinding(Name, Loc, SuperType, {}, {}, {}, Flags, Frame) {}
-=======
 TypeBinding::TypeBinding(mlir::Location Loc)
-    : builtin(true), name("Component"), loc(Loc), superType(nullptr) {}
+    : flags(Flags::MkBuiltin(true)), name("Component"), loc(Loc), superType(nullptr) {}
 
 TypeBinding::TypeBinding(
     llvm::StringRef BindingName, mlir::Location Loc, const TypeBinding &SuperType, Frame Frame,
     bool isBuiltin
 )
-    : TypeBinding(BindingName, Loc, SuperType, {}, {}, {}, Frame, isBuiltin) {}
->>>>>>> 41b17d35
+    : TypeBinding(BindingName, Loc, SuperType, {}, {}, {}, Flags::MkBuiltin(isBuiltin), Frame) {}
+
+TypeBinding::TypeBinding(
+    StringRef BindingName, mlir::Location Loc, const TypeBinding &SuperType, Flags BindingFlags,
+    Frame Frame
+)
+    : TypeBinding(BindingName, Loc, SuperType, {}, {}, {}, BindingFlags, Frame) {}
 
 TypeBinding::TypeBinding(
     llvm::StringRef BindingName, mlir::Location Loc, const TypeBinding &SuperType,
@@ -304,26 +294,27 @@
     : TypeBinding(BindingName, Loc, SuperType, GenericParams, {}, {}, Frame, isBuiltin) {}
 
 TypeBinding::TypeBinding(
-<<<<<<< HEAD
-    StringRef Name, mlir::Location Loc, const TypeBinding &SuperType, ParamsMap GenericParams,
-    Flags Flags, Frame Frame
-)
-    : TypeBinding(Name, Loc, SuperType, GenericParams, {}, {}, Flags, Frame) {}
-
-TypeBinding::TypeBinding(
-    StringRef Name, mlir::Location Loc, const TypeBinding &SuperType, ParamsMap GenericParams,
-    ParamsMap ConstructorParams, MembersMap Members, Frame Frame, bool IsBuiltin
+    StringRef BindingName, mlir::Location Loc, const TypeBinding &SuperType,
+    ParamsMap GenericParams, Flags BindingFlags, Frame Frame
+)
+    : TypeBinding(BindingName, Loc, SuperType, GenericParams, {}, {}, BindingFlags, Frame) {}
+
+TypeBinding::TypeBinding(
+    StringRef BindingName, mlir::Location Loc, const TypeBinding &SuperType,
+    ParamsMap GenericParams, ParamsMap ConstructorParams, MembersMap Members, Frame Frame,
+    bool IsBuiltin
 )
     : TypeBinding(
-          Name, Loc, SuperType, GenericParams, ConstructorParams, Members,
+          BindingName, Loc, SuperType, GenericParams, ConstructorParams, Members,
           Flags::MkBuiltin(IsBuiltin), Frame
       ) {}
 
 TypeBinding::TypeBinding(
-    StringRef Name, mlir::Location Loc, const TypeBinding &SuperType, ParamsMap GenericParams,
-    ParamsMap ConstructorParams, MembersMap Members, Flags Flags, Frame Frame
-)
-    : flags(Flags), name(Name), loc(Loc), superType(&SuperType), members(Members),
+    StringRef BindingName, mlir::Location Loc, const TypeBinding &SuperType,
+    ParamsMap GenericParams, ParamsMap ConstructorParams, MembersMap Members, Flags BindingFlags,
+    Frame Frame
+)
+    : flags(BindingFlags), name(BindingName), loc(Loc), superType(&SuperType), members(Members),
       genericParams(GenericParams), constructorParams(ConstructorParams), frame(Frame) {}
 
 TypeBinding::TypeBinding(
@@ -332,24 +323,10 @@
     : TypeBinding(Value, Loc, Bindings, Flags::MkBuiltin(IsBuiltin)) {}
 
 TypeBinding::TypeBinding(
-    uint64_t Value, mlir::Location Loc, const TypeBindings &Bindings, Flags Flags
-)
-    : flags(Flags), name(CONST), loc(Loc), constExpr(expr::ConstExpr::Val(Value)),
+    uint64_t Value, mlir::Location Loc, const TypeBindings &Bindings, Flags BindingFlags
+)
+    : flags(BindingFlags), name(CONST), loc(Loc), constExpr(expr::ConstExpr::Val(Value)),
       superType(&Bindings.Get("Val")) {}
-=======
-    llvm::StringRef BindingName, mlir::Location Loc, const TypeBinding &SuperType,
-    ParamsMap GenericParams, ParamsMap ConstructorParams, MembersMap Members, Frame Frame,
-    bool isBuiltin
-)
-    : builtin(isBuiltin), name(BindingName), loc(Loc), superType(&SuperType), members(Members),
-      genericParams(GenericParams), constructorParams(ConstructorParams), frame(Frame) {}
-
-TypeBinding::TypeBinding(
-    uint64_t value, mlir::Location Loc, const TypeBindings &bindings, bool isBuiltin
-)
-    : builtin(isBuiltin), name(CONST), loc(Loc), constExpr(expr::ConstExpr::Val(value)),
-      superType(&bindings.Get("Val")) {}
->>>>>>> 41b17d35
 
 void TypeBinding::print(llvm::raw_ostream &os, bool fullPrintout) const {
   auto printType = [&]() {
