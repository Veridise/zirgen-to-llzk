--- conflicted
+++ resolved
@@ -1,5 +1,11 @@
-<<<<<<< HEAD
-target_sources(ZIRC PRIVATE Analysis.cpp OpBindings.cpp PrintTypeBindings.cpp Rules.cpp Scope.cpp TypeBindings.cpp Typing.cpp Frame.cpp)
-=======
-target_sources(ZIRC PRIVATE Analysis.cpp OpBindings.cpp PrintTypeBindings.cpp Rules.cpp Scope.cpp TypeBindings.cpp TypeBindingSpecialization.cpp Typing.cpp)
->>>>>>> b847b2e5
+target_sources(ZIRC PRIVATE 
+  Analysis.cpp 
+  OpBindings.cpp 
+  PrintTypeBindings.cpp 
+  Rules.cpp 
+  Scope.cpp 
+  TypeBindings.cpp 
+  TypeBindingSpecialization.cpp 
+  Typing.cpp 
+  Frame.cpp
+)
