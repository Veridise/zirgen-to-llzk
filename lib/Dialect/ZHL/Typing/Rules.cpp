#include <mlir/Support/LogicalResult.h>
#include <numeric>
#include <zklang/Dialect/ZHL/Typing/ArrayFrame.h>
#include <zklang/Dialect/ZHL/Typing/ComponentSlot.h>
#include <zklang/Dialect/ZHL/Typing/Frame.h>
#include <zklang/Dialect/ZHL/Typing/FrameImpl.h>
#include <zklang/Dialect/ZHL/Typing/FrameSlot.h>
#include <zklang/Dialect/ZHL/Typing/InnerFrame.h>
#include <zklang/Dialect/ZHL/Typing/Interpreter.h>
#include <zklang/Dialect/ZHL/Typing/Rules.h>
#include <zklang/Dialect/ZHL/Typing/TypeBindings.h>
#include <zklang/Dialect/ZML/BuiltIns/BuiltIns.h>

#define DEBUG_TYPE "type-checker"

namespace zhl {

using namespace zirgen::Zhl;
using namespace mlir;
using namespace expr::interpreter;

mlir::FailureOr<TypeBinding> LiteralTypingRule::
    typeCheck(zirgen::Zhl::LiteralOp op, mlir::ArrayRef<TypeBinding>, Scope &scope, mlir::ArrayRef<const Scope *>)
        const {
  return interpretateOp(op, getBindings().Const(op.getValue()));
}

mlir::FailureOr<TypeBinding> StringTypingRule::
    typeCheck(zirgen::Zhl::StringOp op, mlir::ArrayRef<TypeBinding>, Scope &scope, mlir::ArrayRef<const Scope *>)
        const {
  return interpretateOp(op, getBindings().Get("String"));
}

mlir::FailureOr<TypeBinding> GlobalTypingRule::
    typeCheck(zirgen::Zhl::GlobalOp op, mlir::ArrayRef<TypeBinding>, Scope &scope, mlir::ArrayRef<const Scope *>)
        const {
  auto binding = getBindings().MaybeGet(op.getName());
  if (mlir::failed(binding)) {
    return op->emitError() << "type '" << op.getName() << "' was not found";
  }
  return interpretateOp(op, *binding);
}

mlir::FailureOr<TypeBinding> ParameterTypingRule::
    typeCheck(zirgen::Zhl::ConstructorParamOp op, mlir::ArrayRef<TypeBinding> operands, Scope &scope, mlir::ArrayRef<const Scope *>)
        const {
  if (operands.empty()) {
    return mlir::failure();
  }
  auto arg = interpretateOp(
      op, (op.getVariadic() ? TypeBinding::WrapVariadic(operands[0]) : operands[0])
              .WithUpdatedLocation(op.getLoc())
  );
  scope.declareConstructorParam(op.getName(), op.getIndex(), arg);
  return arg;
}

mlir::FailureOr<TypeBinding> ExternTypingRule::
    typeCheck(zirgen::Zhl::ExternOp op, mlir::ArrayRef<TypeBinding> operands, Scope &scope, mlir::ArrayRef<const Scope *>)
        const {
  if (operands.empty()) {
    return mlir::failure();
  }
  return interpretateOp(op, operands[0]);
}

mlir::FailureOr<TypeBinding> ConstructTypingRule::
    typeCheck(zirgen::Zhl::ConstructOp op, mlir::ArrayRef<TypeBinding> operands, Scope &scope, mlir::ArrayRef<const Scope *>)
        const {
  if (operands.empty()) {
    return mlir::failure();
  }

  // TODO: Only do this for the constructor calls that will not be lowered to llzk ops
  //       Meaning, any builtin that was not overriden and that will lower to a llzk operation that
  //       is not ComputeOnly don't need to allocate a frame. This will avoid creating unnecessary
  //       fields.
  if (operands[0].isBuiltin() && zml::isBuiltinDontNeedAlloc(operands[0].getName())) {
    return interpretateOp(op, operands[0], operands.drop_front());
  }
  auto component = interpretateOp(op, operands[0], operands.drop_front());
  scope.getCurrentFrame().allocateSlot<ComponentSlot>(getBindings(), component);
  return component;
}

mlir::FailureOr<TypeBinding> GetGlobalTypingRule::
    typeCheck(zirgen::Zhl::GetGlobalOp op, mlir::ArrayRef<TypeBinding> operands, Scope &scope, mlir::ArrayRef<const Scope *>)
        const {
  // TODO: Add check that the global exists in the scope
  if (operands.empty()) {
    return mlir::failure();
  }
  return interpretateOp(op, operands[0]);
}

mlir::FailureOr<TypeBinding> ConstructGlobalTypingRule::
    typeCheck(zirgen::Zhl::ConstructGlobalOp op, mlir::ArrayRef<TypeBinding> operands, Scope &scope, mlir::ArrayRef<const Scope *>)
        const {
  // TODO: Add global declaration to the scope
  if (operands.empty()) {
    return mlir::failure();
  }
  return interpretateOp(op, operands[0]);
}

mlir::FailureOr<TypeBinding> SuperTypingRule::
    typeCheck(zirgen::Zhl::SuperOp op, mlir::ArrayRef<TypeBinding> operands, Scope &scope, mlir::ArrayRef<const Scope *>)
        const {
  if (operands.empty()) {
    return mlir::failure();
  }
<<<<<<< HEAD
  auto super = interpretateOp(op, operands[0]);
  scope.declareSuperType(super);
  return super;
=======
  scope.declareSuperType(operands[0]);
  // If this super is the terminator of a block we create a type that represents it.
  if (mlir::isa<BlockOp>(op->getParentOp()) && scope.memberCount() > 0) {
    auto blockBinding = scope.createBinding("block$", op->getParentOp()->getLoc());
    scope.getCurrentFrame().allocateSlot<ComponentSlot>(getBindings(), blockBinding);
    scope.declareSuperType(blockBinding); // Override supertype with the binding we created.
    return blockBinding;
  }

  return operands[0];
>>>>>>> 4ea61267
}

mlir::FailureOr<TypeBinding> DeclareTypingRule::
    typeCheck(zirgen::Zhl::DeclarationOp op, mlir::ArrayRef<TypeBinding> operands, Scope &scope, mlir::ArrayRef<const Scope *>)
        const {
  if (operands.empty()) {
    scope.declareMember(op.getMember());
    return interpretateOp(op, getBindings().Bottom());
  }
<<<<<<< HEAD
  auto binding = interpretateOp(op, operands[0]); // Make a copy for marking the slot
  scope.declareMember(op.getMember(), binding);
=======
  auto binding = operands[0]; // Make a copy for marking the slot
>>>>>>> 4ea61267
  scope.getCurrentFrame().allocateSlot<ComponentSlot>(
      getBindings(), binding, op.getMember()
  ); // Allocate a named slot with the declared type
  scope.declareMember(op.getMember(), binding);
  return binding;
}

mlir::FailureOr<zirgen::Zhl::DeclarationOp> getDeclaration(zirgen::Zhl::DefinitionOp op) {
  auto decl = op.getDeclaration().getDefiningOp();
  if (!decl) {
    return mlir::failure();
  }
  if (auto declOp = mlir::dyn_cast<zirgen::Zhl::DeclarationOp>(decl)) {
    return declOp;
  }
  return mlir::failure();
}

/// Defines the value of a member inside a component.
/// This op takes two operands, the first operand must always be a declaration that refers to the
/// member whose value is being defined. The second is any value that is written into the member.
/// The member can be declared with a type instead of using the type of the expression.
///
/// The former looks as follows
/// ```
/// x : Val;
/// x := 1;
/// ```
///
/// While the latter as follows
/// ```
/// x := 1;
/// ```
///
/// These two snippets of code are equivalent. The difference comes when a subtype of the declared
/// type is used in the expression. For example, these two expressions result in different types.
///
/// In this case `x` is of type `Val`
/// ```
/// x : Val
/// x := 2 * 10;
/// ```
///
/// While in this case is of type `Mul` since `2 * 10` is actually `Mul(2,10)`.
/// ```
/// x := 2 * 10;
/// ```
///
/// Therefore it is necessary to preserve and respect the type declared by `DeclarationOp`.
///
/// On the opposite side, the type generated by the expression matters because it could generate
/// constraints. For example the following snippet will generate a constraint via the `Reg`
/// component.
/// ```
/// x : Val;
/// x := Reg(10);
/// ```
///
/// Since `Reg` is a subtype of `Val` there is an implicit conversion to `Val` and the code is
/// properly typed. The lowering steps however need to take into consideration the possibility of
/// the expression generating constraints. For this reason, all constructor calls via the
/// `ConstructOp` allocate a temporary slot with the called component type. In the example above
/// `Reg` would be written into a temporary before its super-super type gets stored in `x`. Failing
/// to consider this means that the type of the expression gets erased and it becomes impossible to
/// call the appropiate constrain function.
///
/// If the value of the expression comes from another op that does not allocate a temporary (i.e. a
/// literal Val expression) then the binding of the expression will not have a slot associated
/// with it.
///
/// Another thing to consider is if the slot allocated by the expression is from the current frame
/// or not. It could happen that a member is declared by reading some other member:
///
/// ```
/// x := foo.bar
/// ```
///
/// Simply renaming the slot from the expression will actually change the name of the member from
/// 'bar' to 'x'.
///
/// This leaves us with 5 cases that need to be considered:
///
/// 1. Both operands allocated a slot and have different type bindings: In this case the result of
/// this rule is a copy of the type binding of the declaration op. The slot allocated by the
/// expression needs to be maintained to avoid losing the type information.
///
/// Op responsible of instantiating the slot while lowering:
///  - Declaration operation: For the named slot
///  - Expression operation: For its own slot
///
/// 2. Both operands allocated a slot and have the same type binding: The result is a copy of the
/// type binding of the expression op. The slot of the expression op is renamed to the member's
/// name. The type binding returned by this rule does not link to a slot since the expression op
/// already does.
///
/// Op responsible of instantiating the slot while lowering:
///  - Expression operation
///
/// 3. The declaration allocated a slot but the expression didn't: The result is a copy of the type
/// binding of the declaration op.
///
/// Op responsible of instantiating the slot while lowering:
///  - Declaration operation
///
/// 4. The expression allocated a slot but the declaration didn't: Rename the slot with the name of
/// the member.
///
/// Op responsible of instantiating the slot while lowering:
///  - Expression operation
///
/// 5. Neither operation allocated a slot: Allocate a slot of the type binding of the expression and
/// the name of the member. Return a type binding that links to the allocated slot.
///
/// Op responsible of instantiating the slot while lowering:
///  - This operation: Since the slot is allocated during the execution of this rule.
///
mlir::FailureOr<TypeBinding> DefineTypeRule::
    typeCheck(zirgen::Zhl::DefinitionOp op, mlir::ArrayRef<TypeBinding> operands, Scope &scope, mlir::ArrayRef<const Scope *>)
        const {
  auto copyWithoutSlot = [](const TypeBinding &binding) {
    auto copy = binding;
    copy.markSlot(nullptr);
    return copy;
  };

  LLVM_DEBUG(llvm::dbgs() << "[DefinitionOp rule] Type checking op " << op << "\n");
  auto decl = getDeclaration(op);
  if (mlir::failed(decl)) {
    return op->emitError() << "malformed IR: Definition must have a declaration operand";
  }
  if (operands.size() < 2) {
    return op->emitError() << "not enough arguments for define op";
  }
  if (!operands[0].isBottom() && failed(operands[1].subtypeOf(operands[0]))) {
    return op->emitError() << "was expecting a subtype of '" << operands[0] << "', but got '"
                           << operands[1] << "'";
  }

  auto interpretatedOperand0 = interpretateOp(op, operands[0]);
  auto interpretatedOperand1 = interpretateOp(op, operands[1]);

  LLVM_DEBUG(llvm::dbgs() << "[DefinitionOp rule] Validation passed\n");
  auto *declSlot = operands[0].getSlot();
  auto *exprSlot = operands[1].getSlot();

  // For cases 2 & 4 we want to reuse the slot used by the expression binding. However, this is only
  // safe to do if the frame of that binding belongs to the current frame. If that's not the case
  // then we need to allocate a new frame like in Case 5.
  auto maybeUpdateExprSlot = [&](const TypeBinding &binding) -> TypeBinding {
    assert(exprSlot);
    if (exprSlot->belongsTo(scope.getCurrentFrame())) {
      LLVM_DEBUG(
          llvm::dbgs() << "Renaming slot " << exprSlot << " to '" << decl->getMember() << "'\n"
      );
      exprSlot->rename(decl->getMember());
      return copyWithoutSlot(binding);
    } else {
      LLVM_DEBUG(
          llvm::dbgs() << "Allocating a new slot '" << decl->getMember() << "' for type " << binding
                       << "\n"
      );
      auto copy = copyWithoutSlot(binding);
      auto *slot = scope.getCurrentFrame().allocateSlot<ComponentSlot>(
          getBindings(), copy, decl->getMember()
      );
      (void)slot;
      LLVM_DEBUG(llvm::dbgs() << "Created a new slot " << slot << "\n");
      return copy;
    }
  };

  // Case 1 & 2
  if (declSlot && exprSlot) {
    auto *declCompSlot = mlir::cast<ComponentSlot>(declSlot);
    auto *exprCompSlot = mlir::cast<ComponentSlot>(exprSlot);
    auto declBinding = declCompSlot->getBinding();
    auto exprBinding = exprCompSlot->getBinding();

    // Case 2: The result is a copy of the type binding of the expression op. The slot of the
    // expression op is renamed to the member's name. The type binding returned by
    // this rule does not link to a slot since the expression op already does.
    if (declBinding == exprBinding) {
      LLVM_DEBUG(llvm::dbgs() << "[DefinitionOp rule] Case 2\n");
<<<<<<< HEAD
      exprSlot->rename(decl->getMember());
      scope.declareMember(decl->getMember(), interpretatedOperand1);
      return copyWithoutSlot(interpretatedOperand1);
=======
      scope.declareMember(decl->getMember(), operands[1]);
      return maybeUpdateExprSlot(operands[1]);
>>>>>>> 4ea61267
    }

    // Case 1: In this case the result of this rule is a copy of the type binding of the declaration
    // op. The slot allocated by the expression needs to be maintained to avoid losing the type
    // information.
    LLVM_DEBUG(llvm::dbgs() << "[DefinitionOp rule] Case 1\n");
    return copyWithoutSlot(interpretatedOperand0);
  }

  // Case 3: The result is a copy of the type binding of the declaration op.
  if (declSlot) {
    LLVM_DEBUG(llvm::dbgs() << "[DefinitionOp rule] Case 3\n");
    return copyWithoutSlot(interpretatedOperand0);
  }

  // Case 4: Rename the slot with the name of the member.
  if (exprSlot) {
    LLVM_DEBUG(llvm::dbgs() << "[DefinitionOp rule] Case 4\n");
<<<<<<< HEAD
    exprSlot->rename(decl->getMember());
    scope.declareMember(decl->getMember(), interpretatedOperand1);
    return copyWithoutSlot(interpretatedOperand1);
=======
    scope.declareMember(decl->getMember(), operands[1]);
    return maybeUpdateExprSlot(operands[1]);
>>>>>>> 4ea61267
  }

  // Case 5: Allocate a slot of the type binding of the expression and the name of the member.
  // Return a type binding that links to the allocated slot.
  LLVM_DEBUG(llvm::dbgs() << "[DefinitionOp rule] Case 5\n");
  auto binding = interpretatedOperand1;
  scope.getCurrentFrame().allocateSlot<ComponentSlot>(getBindings(), binding, decl->getMember());
  scope.declareMember(decl->getMember(), binding);
  return binding;
}

mlir::FailureOr<TypeBinding> ConstrainTypeRule::
    typeCheck(zirgen::Zhl::ConstraintOp op, mlir::ArrayRef<TypeBinding> operands, Scope &scope, mlir::ArrayRef<const Scope *>)
        const {
  if (operands.size() != 2) {
    return op.emitError() << "constraint expression expects 2 operands, but got "
                          << operands.size();
  }
  auto &lhs = operands[0];
  auto &rhs = operands[1];

  auto leastCommon = lhs.commonSupertypeWith(rhs);
  if (leastCommon.isArray()) {
    auto leastCommonArray = leastCommon.getConcreteArrayType();
    if (mlir::failed(leastCommonArray)) {
      return op.emitError()
             << "constraint operands have Array supertype but it could not be deduced";
    }
    return interpretateOp(op, *leastCommonArray);
  }
  auto &Val = getBindings().Get("Val");
  if (succeeded(leastCommon.subtypeOf(Val))) {
    return interpretateOp(op, Val);
  }

  return interpretateOp(op, getBindings().Component());
}

mlir::FailureOr<TypeBinding> GenericParamTypeRule::
    typeCheck(zirgen::Zhl::TypeParamOp op, mlir::ArrayRef<TypeBinding> operands, Scope &scope, mlir::ArrayRef<const Scope *>)
        const {
  if (operands.empty()) {
    return mlir::failure();
  }

  auto param = interpretateOp(
      op, TypeBinding::MakeGenericParam(getBindings().Manage(operands[0]), op.getName())
  );
  scope.declareGenericParam(op.getName(), op.getIndex(), param);
  return param;
}

mlir::FailureOr<TypeBinding> SpecializeTypeRule::
    typeCheck(zirgen::Zhl::SpecializeOp op, mlir::ArrayRef<TypeBinding> operands, Scope &scope, mlir::ArrayRef<const Scope *>)
        const {
  if (operands.empty()) {
    return mlir::failure();
  }

  auto I = op.getArgs().begin();
  auto E = op.getArgs().end();
  bool failed = false;
  for (; I != E; ++I) {
    auto argOp = (*I).getDefiningOp();
    assert(argOp && "cannot have values that do not come from operations in ZHL");
    if (!mlir::isa<TypeParamOp, LiteralOp, SpecializeOp, GlobalOp>(argOp)) {
      op->emitError() << "was expecting a type, a literal value or a generic parameter, but got "
                      << argOp->getName().stripDialect();
      failed = true;
    }
  }
  if (failed) {
    return failure();
  }

  auto typeToSpecialize = operands[0];
  return interpretateOp(op, typeToSpecialize.specialize([&]() {
    return op->emitOpError();
  }, operands.drop_front()));
}

mlir::FailureOr<TypeBinding> SubscriptTypeRule::
    typeCheck(zirgen::Zhl::SubscriptOp op, mlir::ArrayRef<TypeBinding> operands, Scope &scope, mlir::ArrayRef<const Scope *>)
        const {
  if (operands.empty()) {
    return mlir::failure();
  }

  return interpretateOp(op, operands[0].getArrayElement([&]() { return op->emitOpError(); }));
}

mlir::FailureOr<TypeBinding> ArrayTypeRule::
    typeCheck(zirgen::Zhl::ArrayOp op, mlir::ArrayRef<TypeBinding> operands, Scope &scope, mlir::ArrayRef<const Scope *>)
        const {
  if (operands.empty()) {
    return op->emitOpError() << "could not infer the type of the array";
  }

  auto get = [](const TypeBinding &t) -> const TypeBinding & {
    if (t.isKnownConst()) {
      return t.getSuperType();
    }
    return t;
  };

  auto &fst = get(operands.front());
  auto commonType =
      std::reduce(operands.drop_front().begin(), operands.end(), fst, [&](auto &lhs, auto &rhs) {
    return get(lhs).commonSupertypeWith(get(rhs));
  });

  return interpretateOp(op, getBindings().Array(commonType, operands.size()));
}

mlir::FailureOr<TypeBinding> BackTypeRule::
    typeCheck(zirgen::Zhl::BackOp op, mlir::ArrayRef<TypeBinding> operands, Scope &scope, mlir::ArrayRef<const Scope *>)
        const {
  if (operands.size() < 2) {
    return mlir::failure();
  }
  // TODO: Check that distance is a subtype of Val
  return interpretateOp(op, operands[1]);
}

mlir::FailureOr<TypeBinding> RangeTypeRule::
    typeCheck(zirgen::Zhl::RangeOp op, mlir::ArrayRef<TypeBinding> operands, Scope &scope, mlir::ArrayRef<const Scope *>)
        const {
  if (operands.size() < 2) {
    return mlir::failure();
  }

  if (failed(operands[0].subtypeOf(getBindings().Get("Val")))) {
    return op->emitError()
           << "expected left side of range to be 'Val' or subtype of 'Val', but got '"
           << operands[0].getName() << "'";
  }
  if (failed(operands[1].subtypeOf(getBindings().Get("Val")))) {
    return op->emitError()
           << "expected right side of range to be 'Val' or subtype of 'Val', but got '"
           << operands[1].getName() << "'";
  }
  auto common = operands[0].commonSupertypeWith(operands[1]);

  if (operands[0].isKnownConst() && operands[1].isKnownConst()) {
    if (operands[1].getConst() < operands[0].getConst()) {
      return op->emitError() << "right side of range must be greater or equal than the left side";
    }
    return interpretateOp(
        op, getBindings().Array(common, operands[1].getConst() - operands[0].getConst())
    );
  }
  return interpretateOp(op, getBindings().UnkArray(common));
}

mlir::FailureOr<TypeBinding> ReduceTypeRule::
    typeCheck(zirgen::Zhl::ReduceOp op, mlir::ArrayRef<TypeBinding> operands, Scope &scope, mlir::ArrayRef<const Scope *>)
        const {
  if (operands.size() < 3) {
    return mlir::failure();
  }
  // TODO: Validation that operands[0] is an array
  // TODO: Validation that the inner type of the array is a subtype of the first argument of
  // operands[2]
  // TODO: Validation that the init type is a subtype of the second arguments of operands[2]

  // If the init value is a constant then return its super type (Val)
  if (operands[1].isConst()) {
    return interpretateOp(op, operands[1].getSuperType());
  }
  return interpretateOp(op, operands[1]);
}

mlir::FailureOr<Frame> ReduceTypeRule::allocate(Frame frame) const {
  return frame.allocateSlot<ArrayFrame>(getBindings())->getFrame();
}

mlir::FailureOr<TypeBinding> ConstructGlobalTypeRule::
    typeCheck(zirgen::Zhl::ConstructGlobalOp op, mlir::ArrayRef<TypeBinding> operands, Scope &scope, mlir::ArrayRef<const Scope *>)
        const {
  if (operands.size() < 2) {
    return mlir::failure();
  }

  return interpretateOp(op, operands[1]);
}

FailureOr<TypeBinding> BlockTypeRule::typeCheck(
    BlockOp op, ArrayRef<TypeBinding> operands, Scope &scope, ArrayRef<const Scope *> regionScopes
) const {
  if (regionScopes.size() != 1) {
    return failure();
  }

  auto super = regionScopes[0]->getSuperType();
  if (failed(super)) {
    return op->emitOpError() << "could not deduce type of block because couldn't get super type";
  }
<<<<<<< HEAD
  return interpretateOp(op, super);
=======
  auto binding = TypeBinding::WithoutClosure(*super);
  binding.markSlot(nullptr);
  return binding;
>>>>>>> 4ea61267
}

FailureOr<Frame> BlockTypeRule::allocate(Frame frame) const {
  return frame.allocateSlot<InnerFrame>(getBindings())->getFrame();
}

FailureOr<TypeBinding> SwitchTypeRule::typeCheck(
    SwitchOp op, ArrayRef<TypeBinding> operands, Scope &scope, ArrayRef<const Scope *> regionScopes
) const {
  if (regionScopes.empty()) {
    return failure();
  }
  // TODO: Allocate a frame for the switch arms
  return interpretateOp(
      op,
      std::transform_reduce(
          regionScopes.begin(), regionScopes.end(), FailureOr<TypeBinding>(getBindings().Bottom()),
          [](FailureOr<TypeBinding> a, FailureOr<TypeBinding> b) -> FailureOr<TypeBinding> {
    if (failed(a) || failed(b)) {
      return failure();
    }
    return a->commonSupertypeWith(*b);
  }, [](const Scope *armScope) { return armScope->getSuperType(); }
      )
  );
}

FailureOr<Frame> SwitchTypeRule::allocate(Frame) const {
  return failure(); // TODO(LLZK-168)
}

FailureOr<TypeBinding> MapTypeRule::typeCheck(
    MapOp op, ArrayRef<TypeBinding> operands, Scope &scope, ArrayRef<const Scope *> regionScopes
) const {
  if (regionScopes.size() != 1) {
    return op->emitError() << "was expecting to have only one region";
  }

  if (!operands[0].isArray()) {
    return op->emitOpError() << "was expecting a array as input. Got '" << operands[0].getName()
                             << "'";
  }
  auto arrayLen = operands[0].getArraySize([&] { return op->emitError(); });
  if (failed(arrayLen)) {
    return failure();
  }

  assert(arrayLen->isConst());

  assert(!regionScopes.empty());
  auto super = regionScopes[0]->getSuperType();
  if (failed(super)) {
    return op->emitOpError() << "failed to deduce the super type";
  }

<<<<<<< HEAD
  return interpretateOp(op, getBindings().Array(*super, *arrayLen, op.getLoc()));
=======
  auto binding = getBindings().Array(*super, *arrayLen, op.getLoc());
  if (auto slot = scope.getCurrentFrame().getParentSlot()) {
    if (auto compSlot = dyn_cast<ComponentSlot>(slot)) {
      LLVM_DEBUG(
          llvm::dbgs() << "Setting binding  of slot " << compSlot << " to " << binding << "\n"
      );
      // Is a component slot so we change the type
      compSlot->setBinding(binding);
    } else {
      LLVM_DEBUG(
          llvm::dbgs() << "Marking binding " << binding << " with slot " << slot
                       << " (name = " << slot->getSlotName() << ")\n"
      );
      // Any other slot simply gets forwarded
      binding.markSlot(slot);
    }
  } else {
    LLVM_DEBUG(llvm::dbgs() << "MapOp did not mark a slot for the binding " << binding << "\n");
  }
  return binding;
>>>>>>> 4ea61267
}

FailureOr<Frame> MapTypeRule::allocate(Frame frame) const {
  return frame.allocateSlot<ArrayFrame>(getBindings())->getFrame();
}

FailureOr<std::vector<TypeBinding>> MapTypeRule::bindRegionArguments(
    ValueRange args, MapOp op, ArrayRef<TypeBinding> operands, Scope &scope
) const {
  if (args.size() != 1) {
    return op->emitError() << "malformed ir: map op must have only one region argument";
  }

  if (!operands[0].isArray()) {
    return op->emitOpError() << "was expecting a array as input. Got '" << operands[0].getName()
                             << "'";
  }

  auto innerType = operands[0].getArrayElement([&]() { return op->emitError(); });
  if (failed(innerType)) {
    return op->emitError() << "failed to extract array inner type";
  }

  return std::vector({*innerType});
}

FailureOr<TypeBinding> LookupTypeRule::
    typeCheck(LookupOp op, ArrayRef<TypeBinding> operands, Scope &scope, ArrayRef<const Scope *>)
        const {
  // Get the type of the component argument
  if (operands.empty()) {
    return failure();
  }
  auto &comp = operands[0];

  return interpretateOp(op, comp.getMember(op.getMember(), [&]() { return op->emitError(); }));
}

FailureOr<TypeBinding> DirectiveTypeRule::
    typeCheck(DirectiveOp op, ArrayRef<TypeBinding>, Scope &, ArrayRef<const Scope *>) const {
  return interpretateOp(op, getBindings().Component());
}

} // namespace zhl<|MERGE_RESOLUTION|>--- conflicted
+++ resolved
@@ -109,12 +109,8 @@
   if (operands.empty()) {
     return mlir::failure();
   }
-<<<<<<< HEAD
   auto super = interpretateOp(op, operands[0]);
   scope.declareSuperType(super);
-  return super;
-=======
-  scope.declareSuperType(operands[0]);
   // If this super is the terminator of a block we create a type that represents it.
   if (mlir::isa<BlockOp>(op->getParentOp()) && scope.memberCount() > 0) {
     auto blockBinding = scope.createBinding("block$", op->getParentOp()->getLoc());
@@ -123,8 +119,7 @@
     return blockBinding;
   }
 
-  return operands[0];
->>>>>>> 4ea61267
+  return super;
 }
 
 mlir::FailureOr<TypeBinding> DeclareTypingRule::
@@ -134,12 +129,7 @@
     scope.declareMember(op.getMember());
     return interpretateOp(op, getBindings().Bottom());
   }
-<<<<<<< HEAD
   auto binding = interpretateOp(op, operands[0]); // Make a copy for marking the slot
-  scope.declareMember(op.getMember(), binding);
-=======
-  auto binding = operands[0]; // Make a copy for marking the slot
->>>>>>> 4ea61267
   scope.getCurrentFrame().allocateSlot<ComponentSlot>(
       getBindings(), binding, op.getMember()
   ); // Allocate a named slot with the declared type
@@ -323,14 +313,8 @@
     // this rule does not link to a slot since the expression op already does.
     if (declBinding == exprBinding) {
       LLVM_DEBUG(llvm::dbgs() << "[DefinitionOp rule] Case 2\n");
-<<<<<<< HEAD
-      exprSlot->rename(decl->getMember());
       scope.declareMember(decl->getMember(), interpretatedOperand1);
-      return copyWithoutSlot(interpretatedOperand1);
-=======
-      scope.declareMember(decl->getMember(), operands[1]);
-      return maybeUpdateExprSlot(operands[1]);
->>>>>>> 4ea61267
+      return maybeUpdateExprSlot(interpretatedOperand1);
     }
 
     // Case 1: In this case the result of this rule is a copy of the type binding of the declaration
@@ -349,14 +333,8 @@
   // Case 4: Rename the slot with the name of the member.
   if (exprSlot) {
     LLVM_DEBUG(llvm::dbgs() << "[DefinitionOp rule] Case 4\n");
-<<<<<<< HEAD
-    exprSlot->rename(decl->getMember());
     scope.declareMember(decl->getMember(), interpretatedOperand1);
-    return copyWithoutSlot(interpretatedOperand1);
-=======
-    scope.declareMember(decl->getMember(), operands[1]);
-    return maybeUpdateExprSlot(operands[1]);
->>>>>>> 4ea61267
+    return maybeUpdateExprSlot(interpretatedOperand1);
   }
 
   // Case 5: Allocate a slot of the type binding of the expression and the name of the member.
@@ -554,13 +532,10 @@
   if (failed(super)) {
     return op->emitOpError() << "could not deduce type of block because couldn't get super type";
   }
-<<<<<<< HEAD
-  return interpretateOp(op, super);
-=======
+  super = interpretateOp(op, super);
   auto binding = TypeBinding::WithoutClosure(*super);
   binding.markSlot(nullptr);
   return binding;
->>>>>>> 4ea61267
 }
 
 FailureOr<Frame> BlockTypeRule::allocate(Frame frame) const {
@@ -616,10 +591,7 @@
     return op->emitOpError() << "failed to deduce the super type";
   }
 
-<<<<<<< HEAD
-  return interpretateOp(op, getBindings().Array(*super, *arrayLen, op.getLoc()));
-=======
-  auto binding = getBindings().Array(*super, *arrayLen, op.getLoc());
+  auto binding = interpretateOp(op, getBindings().Array(*super, *arrayLen, op.getLoc()));
   if (auto slot = scope.getCurrentFrame().getParentSlot()) {
     if (auto compSlot = dyn_cast<ComponentSlot>(slot)) {
       LLVM_DEBUG(
@@ -639,7 +611,6 @@
     LLVM_DEBUG(llvm::dbgs() << "MapOp did not mark a slot for the binding " << binding << "\n");
   }
   return binding;
->>>>>>> 4ea61267
 }
 
 FailureOr<Frame> MapTypeRule::allocate(Frame frame) const {
