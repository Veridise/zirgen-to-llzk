--- conflicted
+++ resolved
@@ -193,8 +193,6 @@
 zhl::TypeBinding::TypeBinding(mlir::Location loc)
     : builtin(true), name("Component"), loc(loc), superType(nullptr) {}
 
-<<<<<<< HEAD
-=======
 zhl::TypeBinding::TypeBinding(const TypeBinding &other)
     : variadic(other.variadic), specialized(other.specialized),
       selfConstructor(other.selfConstructor), builtin(other.builtin), name(other.name),
@@ -244,7 +242,6 @@
   return *this;
 }
 
->>>>>>> b847b2e5
 zhl::TypeBinding zhl::TypeBinding::commonSupertypeWith(const TypeBinding &other) const {
   if (mlir::succeeded(subtypeOf(other))) {
     print(llvm::dbgs());
@@ -292,35 +289,6 @@
   return genericParams.getParam(0);
 }
 
-<<<<<<< HEAD
-mlir::FailureOr<TypeBinding> zhl::TypeBinding::specialize(
-    std::function<mlir::InFlightDiagnostic()> emitError, mlir::ArrayRef<TypeBinding> params
-) const {
-  if (specialized) {
-    return emitError() << "can't respecialize type '" << getName() << "'";
-  }
-  if (genericParams.size() == 0) {
-    return emitError() << "type '" << name << "' is not generic";
-  }
-  if (genericParams.size() != params.size()) {
-    return emitError() << "wrong number of specialization parameters. Expected "
-                       << genericParams.size() << " and got " << params.size();
-  }
-  ParamsMap generics;
-  for (unsigned i = 0; i < params.size(); i++) {
-    // TODO: Validation
-    generics.insert({{genericParams.getName(i), i}, params[i]});
-  }
-
-  TypeBinding specializedBinding(
-      name, loc, *superType, generics, constructorParams, members, frame
-  );
-  specializedBinding.specialized = true;
-  return variadic ? WrapVariadic(specializedBinding) : specializedBinding;
-}
-
-=======
->>>>>>> b847b2e5
 zhl::TypeBinding zhl::TypeBinding::WrapVariadic(const TypeBinding &t) {
   TypeBinding w = t;
   w.variadic = true;
