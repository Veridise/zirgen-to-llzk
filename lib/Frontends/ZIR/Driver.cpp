//===- Driver.cpp - Zirgen driver ------------------------------*- C++ -*-===//
//
// Part of the LLZK Project, under the Apache License v2.0.
// See LICENSE.txt for license information.
// Copyright 2025 Veridise Inc.
// SPDX-License-Identifier: Apache-2.0
//
//===----------------------------------------------------------------------===//

#include <llvm/ADT/STLExtras.h>
#include <llvm/ADT/StringExtras.h>
#include <llvm/Support/CommandLine.h>
#include <llvm/Support/InitLLVM.h>
#include <llvm/Support/SourceMgr.h>
#include <llvm/Support/WithColor.h>
#include <llvm/Support/raw_ostream.h>
#include <llzk/Dialect/LLZK/IR/Dialect.h>
#include <mlir/Bytecode/BytecodeWriter.h>
#include <mlir/Conversion/ReconcileUnrealizedCasts/ReconcileUnrealizedCasts.h>
#include <mlir/Debug/CLOptionsSetup.h>
#include <mlir/Pass/PassManager.h>
#include <mlir/Support/LogicalResult.h>
#include <mlir/Transforms/Passes.h>
#include <optional>
#include <zirgen/Dialect/ZHL/IR/ZHL.h>
#include <zirgen/dsl/lower.h>
#include <zirgen/dsl/parser.h>
#include <zklang/Dialect/ZHL/Typing/ParamsStorage.h>
#include <zklang/Dialect/ZHL/Typing/Passes.h>
#include <zklang/Dialect/ZML/BuiltIns/BuiltIns.h>
#include <zklang/Dialect/ZML/IR/Dialect.h>
#include <zklang/Dialect/ZML/Transforms/Passes.h>
#include <zklang/Frontends/ZIR/Driver.h>
#include <zklang/Passes/Passes.h>

#define DEBUG_TYPE "zir-driver"

namespace cl = llvm::cl;
using namespace mlir;

static cl::opt<std::string> inputFilename(
    cl::Positional, cl::desc("<input zir file>"), cl::value_desc("filename"), cl::Required
);

namespace {
enum class Action {
  None = 0,
  PrintAST,
  PrintZHL,
  PrintZML,
  OptimizeZML,
  PrintLlzk,
};
} // namespace

static cl::opt<enum Action> emitAction(
    "emit", cl::desc("The kind of output desired"),
    cl::values(
        clEnumValN(Action::PrintAST, "ast", "Output the AST"),
        clEnumValN(Action::PrintZHL, "zhl", "Output untyped high level ZIR IR"),
        clEnumValN(Action::PrintZML, "zml", "Output typed medium level ZIR IR"),
        clEnumValN(
            Action::OptimizeZML, "zmlopt",
            "Output typed medium level ZIR IR with separate compute and constrain functions"
        ),
        clEnumValN(Action::PrintLlzk, "llzk", "Output LLZK IR")
    )
);

static cl::list<std::string> includeDirs("I", cl::desc("Add include path"), cl::value_desc("path"));
static cl::opt<std::string>
    outputFile("o", cl::desc("Where to write the result"), cl::value_desc("output"));
<<<<<<< HEAD
static cl::opt<bool> emitBytecode("emit-bytecode", cl::desc("Emit IR in bytecode format"));
=======
static cl::opt<bool> stripDebugInfo(
    "strip-debug-info", cl::desc("Toggle stripping debug information when writing the output")
);
static cl::opt<bool> printDebugInfo(
    "print-debug-info", cl::desc("Toggle printing debug information when emitting IR"),
    cl::init(true)
);
>>>>>>> 9a3f8972

// Dev-oriented command line options only available in debug builds
// They are defined with external storage to avoid having to wrap
// the code that uses them in preprocessor checks too
bool DisableMultiThreadingFlag = false;
bool DisableCleanupPassesFlag = false;
bool DisableCastReconciliationFlag = false;

#ifndef NDEBUG
static cl::opt<bool, true> DisableMultiThreading(
    "disable-multithreading", cl::desc("Disable multithreading of the lowering pipeline"),
    cl::Hidden, cl::location(DisableMultiThreadingFlag)
);

static cl::opt<bool, true> DisableCleanupPasses(
    "disable-cleanup-passes", cl::desc("Disables running cse and canonicalize in the pipeline"),
    cl::Hidden, cl::location(DisableCleanupPassesFlag)
);

static cl::opt<bool, true> DisableCastReconciliation(
    "disable-reconciliation-passes",
    cl::desc("Disables running reconcile-unrealized-casts in the pipeline"), cl::Hidden,
    cl::location(DisableCastReconciliationFlag)
);
#endif

/// A wrapper around the dialect registry that ensures that the required dialects are available
/// at initialization.
struct ZirFrontendDialects {

  ZirFrontendDialects() {
    registry.insert<zml::ZMLDialect>();
    registry.insert<zirgen::Zhl::ZhlDialect>();
    registry.insert<llzk::LLZKDialect>();
  }
  mlir::DialectRegistry registry;
};

class Driver {
public:
  static FailureOr<std::unique_ptr<Driver>> Make(int &argc, char **&argv);
  LogicalResult run();

private:
  Driver(int &argc, char **&argv);
  void openMainFile(std::string);
  zirgen::dsl::ast::Module::Ptr parse();
  std::optional<mlir::ModuleOp> lowerToZhl(zirgen::dsl::ast::Module &);
  void configureLoweringPipeline();

  llvm::InitLLVM llvm;
  ZirFrontendDialects dialects;
  mlir::MLIRContext context;
  llvm::SourceMgr sourceManager;
  mlir::SourceMgrDiagnosticHandler sourceMgrHandler;
  mlir::PassManager pm;
};

FailureOr<std::unique_ptr<Driver>> Driver::Make(int &argc, char **&argv) {
  // Done this way to keep the constructor private
  std::unique_ptr<Driver> driver(new Driver(argc, argv));

  applyDefaultTimingPassManagerCLOptions(driver->pm);
  if (failed(applyPassManagerCLOptions(driver->pm))) {
    llvm::errs() << "Pass manager does not agree with command line options.\n";
    return failure();
  }
  driver->pm.enableVerifier(true);
  return std::move(driver);
}

Driver::Driver(int &argc, char **&argv)
    : llvm(argc, argv), dialects(), context(dialects.registry), sourceManager{},
      sourceMgrHandler(sourceManager, &context), pm(&context) {
  mlir::registerAsmPrinterCLOptions();
  mlir::registerMLIRContextCLOptions();
  mlir::registerPassManagerCLOptions();
  mlir::registerDefaultTimingManagerCLOptions();
  mlir::tracing::DebugConfig::registerCLOptions();
  cl::ParseCommandLineOptions(argc, argv, "zklang ZIR frontend\n");

  context.loadAllAvailableDialects();

  if (DisableMultiThreadingFlag) {
    llvm::errs() << "Multithreading was disabled!\n";
    context.disableMultithreading();
  }
}

void Driver::configureLoweringPipeline() {
  pm.clear();
  if (emitAction >= Action::PrintLlzk || emitAction == Action::None) {
    pm.addPass(zklang::createInjectLlzkModAttrsPass());
  }
  pm.addPass(zklang::createStripTestsPass());
  pm.addPass(zml::createInjectBuiltInsPass());
  pm.addPass(zklang::createConvertZhlToZmlPass());
  if (!DisableCastReconciliationFlag) {
    pm.addPass(mlir::createReconcileUnrealizedCastsPass());
  }

  if (emitAction == Action::PrintZML) {
    if (stripDebugInfo) {
      pm.addPass(mlir::createStripDebugInfoPass());
    }
    return;
  }

  auto &compPm = pm.nest<zml::ComponentOp>();
  compPm.nest<mlir::func::FuncOp>().addPass(zml::createLowerBuiltInsPass());
  pm.addPass(zml::createRemoveBuiltInsPass());
  pm.addPass(zml::createSplitComponentBodyPass());
  auto &splitCompPipeline = pm.nest<zml::SplitComponentOp>();
  auto &splitCompFuncsPipeline = splitCompPipeline.nest<mlir::func::FuncOp>();
  splitCompFuncsPipeline.addPass(zml::createRemoveIllegalComputeOpsPass());
  splitCompFuncsPipeline.addPass(zml::createRemoveIllegalConstrainOpsPass());
  if (!DisableCleanupPassesFlag) {
    splitCompFuncsPipeline.addPass(mlir::createCSEPass());
  }

  if (emitAction == Action::OptimizeZML) {
    if (stripDebugInfo) {
      pm.addPass(mlir::createStripDebugInfoPass());
    }
    return;
  }
  pm.addPass(zklang::createConvertZmlToLlzkPass());
  auto &llzkStructPipeline = pm.nest<llzk::StructDefOp>();
  if (!DisableCastReconciliationFlag) {
    llzkStructPipeline.addPass(mlir::createReconcileUnrealizedCastsPass());
  }
  if (!DisableCleanupPassesFlag) {
    llzkStructPipeline.addPass(mlir::createCanonicalizerPass());
  }
  if (stripDebugInfo) {
    pm.addPass(mlir::createStripDebugInfoPass());
  }
}

zirgen::dsl::ast::Module::Ptr Driver::parse() {
  zirgen::dsl::Parser parser(sourceManager);
  parser.addPreamble(zml::zirPreamble);
  auto ast = parser.parseModule();
  if (!ast) {
    const auto &errors = parser.getErrors();
    for (const auto &error : errors) {
      sourceManager.PrintMessage(llvm::errs(), error);
    }
    llvm::errs() << "parsing failed with " << errors.size() << " errors\n";
    return nullptr;
  }
  return ast;
}
std::optional<mlir::ModuleOp> Driver::lowerToZhl(zirgen::dsl::ast::Module &mod) {
  return zirgen::dsl::lower(context, sourceManager, &mod);
}

/// Ensures the module is erased no matter the lowerig result.
class ModuleEraseGuard {
public:
  ModuleEraseGuard(mlir::ModuleOp &op) : mod(op) {}
  ~ModuleEraseGuard() { mod.erase(); }

private:
  mlir::ModuleOp mod;
};

// Simple RAII for handling the destination stream
class Dst {
public:
  Dst() : dst(&llvm::outs()) {
    std::string out = outputFile;
    if (out.empty()) {
      std::string base = inputFilename;
      out = base + (emitBytecode ? ".bc" : ".mlir");
    }
    if (out != "-") {
      llvm::dbgs() << "Writing result to " << out << "\n";
      dst = new llvm::raw_fd_ostream(out, EC);
    }
  }
  ~Dst() {
    if (dst != &llvm::outs()) {
      delete dst;
    }
  }
  const std::error_code &error() { return EC; }

  llvm::raw_ostream &operator*() { return *dst; }

  void writeModule(mlir::ModuleOp mod) {
    if (emitBytecode) {
      mlir::BytecodeWriterConfig config;
      if (mlir::writeBytecodeToFile(mod, *dst, config).failed()) {
        mod->emitOpError("could not write module bytecode to file").report();
      }
    } else {
      mod->print(*dst);
    }
  }

private:
  std::error_code EC;
  llvm::raw_ostream *dst;
};

static void dumpIR(std::optional<mlir::ModuleOp> &mod, Dst &dst) {
  mod->print(*dst, OpPrintingFlags(std::nullopt).enableDebugInfo(printDebugInfo));
}

LogicalResult Driver::run() {
  Dst dst;
  if (dst.error()) {
    llvm::errs() << "Failed to open output file: " << dst.error().message() << "\n";
    return failure();
  }
  openMainFile(inputFilename);
  sourceManager.setIncludeDirs(includeDirs);

  auto ast = parse();
  if (!ast) {
    return failure();
  }
  if (emitAction == Action::PrintAST) {
    ast->print(*dst);
    return success();
  }

  auto mod = lowerToZhl(*ast);
  if (!mod) {
    return failure();
  }
  ModuleEraseGuard guard(*mod);
  if (emitAction == Action::PrintZHL) {
<<<<<<< HEAD
    dst.writeModule(*mod);
=======
    dumpIR(mod, dst);
>>>>>>> 9a3f8972
    return success();
  }

  configureLoweringPipeline();
  pm.dump();
  if (failed(pm.run(*mod))) {
    DEBUG_WITH_TYPE("zir-driver-dump-on-error", llvm::errs() << "Module contents:\n";
                    mod->print(llvm::errs(), OpPrintingFlags(std::nullopt).printGenericOpForm()));
    llvm::WithColor(llvm::errs(), llvm::raw_ostream::RED, true)
        << "An internal compiler error ocurred while lowering this module.\n";
    return failure();
  }

<<<<<<< HEAD
  dst.writeModule(*mod);
=======
  dumpIR(mod, dst);
>>>>>>> 9a3f8972

  llvm::WithColor(llvm::errs(), llvm::raw_ostream::GREEN) << "Success!\n";
  return success();
}

void Driver::openMainFile(std::string filename) {
  auto fileOrErr = llvm::MemoryBuffer::getFileOrSTDIN(filename);
  if (std::error_code error = fileOrErr.getError()) {
    sourceManager.PrintMessage(
        llvm::SMLoc(), llvm::SourceMgr::DiagKind::DK_Error, "could not open input file " + filename
    );
  }
  sourceManager.AddNewSourceBuffer(std::move(*fileOrErr), mlir::SMLoc());
}

namespace zklang {

LogicalResult zirDriver(int &argc, char **&argv) {

  FailureOr<std::unique_ptr<Driver>> driver = Driver::Make(argc, argv);
  if (failed(driver)) {
    return failure();
  }
  return (*driver)->run();
}

} // namespace zklang<|MERGE_RESOLUTION|>--- conflicted
+++ resolved
@@ -70,9 +70,7 @@
 static cl::list<std::string> includeDirs("I", cl::desc("Add include path"), cl::value_desc("path"));
 static cl::opt<std::string>
     outputFile("o", cl::desc("Where to write the result"), cl::value_desc("output"));
-<<<<<<< HEAD
 static cl::opt<bool> emitBytecode("emit-bytecode", cl::desc("Emit IR in bytecode format"));
-=======
 static cl::opt<bool> stripDebugInfo(
     "strip-debug-info", cl::desc("Toggle stripping debug information when writing the output")
 );
@@ -80,7 +78,6 @@
     "print-debug-info", cl::desc("Toggle printing debug information when emitting IR"),
     cl::init(true)
 );
->>>>>>> 9a3f8972
 
 // Dev-oriented command line options only available in debug builds
 // They are defined with external storage to avoid having to wrap
@@ -274,11 +271,13 @@
   void writeModule(mlir::ModuleOp mod) {
     if (emitBytecode) {
       mlir::BytecodeWriterConfig config;
+      // This will include the debug info as well unless `--strip-debug-info`
+      // is specified.
       if (mlir::writeBytecodeToFile(mod, *dst, config).failed()) {
         mod->emitOpError("could not write module bytecode to file").report();
       }
     } else {
-      mod->print(*dst);
+      mod->print(*dst, OpPrintingFlags(std::nullopt).enableDebugInfo(printDebugInfo));
     }
   }
 
@@ -286,10 +285,6 @@
   std::error_code EC;
   llvm::raw_ostream *dst;
 };
-
-static void dumpIR(std::optional<mlir::ModuleOp> &mod, Dst &dst) {
-  mod->print(*dst, OpPrintingFlags(std::nullopt).enableDebugInfo(printDebugInfo));
-}
 
 LogicalResult Driver::run() {
   Dst dst;
@@ -315,11 +310,7 @@
   }
   ModuleEraseGuard guard(*mod);
   if (emitAction == Action::PrintZHL) {
-<<<<<<< HEAD
     dst.writeModule(*mod);
-=======
-    dumpIR(mod, dst);
->>>>>>> 9a3f8972
     return success();
   }
 
@@ -333,11 +324,7 @@
     return failure();
   }
 
-<<<<<<< HEAD
   dst.writeModule(*mod);
-=======
-  dumpIR(mod, dst);
->>>>>>> 9a3f8972
 
   llvm::WithColor(llvm::errs(), llvm::raw_ostream::GREEN) << "Success!\n";
   return success();
