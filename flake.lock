{
  "nodes": {
    "advisory-db": {
      "flake": false,
      "locked": {
        "lastModified": 1732530460,
        "narHash": "sha256-1SceEHyFdHnoWE/AnoDZRu/9+Ift3Oc1+iQzmbP7OBU=",
        "owner": "rustsec",
        "repo": "advisory-db",
        "rev": "4676c5529dd5319b9962e42bf984797f0dd57f5b",
        "type": "github"
      },
      "original": {
        "owner": "rustsec",
        "repo": "advisory-db",
        "type": "github"
      }
    },
    "crane": {
      "locked": {
        "lastModified": 1732407143,
        "narHash": "sha256-qJOGDT6PACoX+GbNH2PPx2ievlmtT1NVeTB80EkRLys=",
        "owner": "ipetkov",
        "repo": "crane",
        "rev": "f2b4b472983817021d9ffb60838b2b36b9376b20",
        "type": "github"
      },
      "original": {
        "owner": "ipetkov",
        "repo": "crane",
        "type": "github"
      }
    },
    "flake-utils": {
      "locked": {
        "lastModified": 1652776076,
        "narHash": "sha256-gzTw/v1vj4dOVbpBSJX4J0DwUR6LIyXo7/SuuTJp1kM=",
        "owner": "numtide",
        "repo": "flake-utils",
        "rev": "04c1b180862888302ddfb2e3ad9eaa63afc60cf8",
        "type": "github"
      },
      "original": {
        "owner": "numtide",
        "ref": "v1.0.0",
        "repo": "flake-utils",
        "type": "github"
      }
    },
    "llzk": {
      "inputs": {
        "flake-utils": [
          "llzk-pkgs",
          "flake-utils"
        ],
        "llzk-pkgs": [
          "llzk-pkgs"
        ],
        "nixpkgs": [
          "llzk-pkgs",
          "nixpkgs"
        ],
        "release-helpers": "release-helpers"
      },
      "locked": {
        "lastModified": 1746223854,
        "narHash": "sha256-4w4Rdkxd5bcE/W7PZ8hbUVKXy/nhLPQGKn57tzBuMz4=",
        "ref": "main",
        "rev": "25f7c774ef8e647f3964fc66d6741d5200cdea08",
        "revCount": 180,
        "type": "git",
        "url": "ssh://git@github.com/Veridise/llzk-lib.git"
      },
      "original": {
        "ref": "main",
        "type": "git",
        "url": "ssh://git@github.com/Veridise/llzk-lib.git"
      }
    },
    "llzk-pkgs": {
      "inputs": {
        "flake-utils": "flake-utils",
        "nixpkgs": "nixpkgs"
      },
      "locked": {
        "lastModified": 1743619909,
        "narHash": "sha256-jLuVyK9v+QMkJ7/ZG5o3miZYZ6GrhV+R4TeeYESkJFg=",
        "owner": "Veridise",
        "repo": "llzk-nix-pkgs",
        "rev": "d40e7f02ac779f385a5eec74549d9149b7bf02f8",
        "type": "github"
      },
      "original": {
        "owner": "Veridise",
        "ref": "main",
        "repo": "llzk-nix-pkgs",
        "type": "github"
      }
    },
    "nixpkgs": {
      "locked": {
        "lastModified": 1743613625,
        "narHash": "sha256-N4hv3YDFs2yA/NBYNQK1o4AaNzLdBKqeePquk+t+QiA=",
        "owner": "NixOS",
        "repo": "nixpkgs",
        "rev": "b19d7721ae9325afb9ba3729a09a18d203ccd6e6",
        "type": "github"
      },
      "original": {
        "owner": "NixOS",
        "repo": "nixpkgs",
        "type": "github"
      }
    },
    "release-helpers": {
      "inputs": {
        "flake-utils": [
          "llzk",
          "llzk-pkgs",
          "flake-utils"
        ],
        "nixpkgs": [
          "llzk",
          "llzk-pkgs",
          "nixpkgs"
        ]
      },
      "locked": {
        "lastModified": 1745292187,
        "narHash": "sha256-emE+IXMiPw5IqKZzyJLwukQ6Cn6WOI9zjUpIgASwCZw=",
        "owner": "Veridise",
        "repo": "open-source-release-helpers",
        "rev": "bed5c10dc058138a3b20d1c3340ead212836a0b0",
        "type": "github"
      },
      "original": {
        "owner": "Veridise",
        "ref": "main",
        "repo": "open-source-release-helpers",
        "type": "github"
      }
    },
    "root": {
      "inputs": {
        "flake-utils": [
          "llzk-pkgs",
          "flake-utils"
        ],
        "llzk": "llzk",
        "llzk-pkgs": "llzk-pkgs",
        "nixpkgs": [
          "llzk-pkgs",
          "nixpkgs"
        ],
<<<<<<< HEAD
        "release-helpers": "release-helpers_2",
        "samply": "samply"
      }
    },
    "rust-overlay": {
      "inputs": {
        "nixpkgs": [
          "samply",
          "nixpkgs"
        ]
      },
      "locked": {
        "lastModified": 1732588352,
        "narHash": "sha256-J2/hxOO1VtBA/u+a+9E+3iJpWT3xsBdghgYAVfoGCJo=",
        "owner": "oxalica",
        "repo": "rust-overlay",
        "rev": "414e748aae5c9e6ca63c5aafffda03e5dad57ceb",
        "type": "github"
      },
      "original": {
        "owner": "oxalica",
        "repo": "rust-overlay",
        "type": "github"
      }
    },
    "samply": {
      "inputs": {
        "advisory-db": "advisory-db",
        "crane": "crane",
        "flake-utils": [
          "llzk-pkgs",
          "flake-utils"
        ],
        "nixpkgs": [
          "llzk-pkgs",
          "nixpkgs"
        ],
        "rust-overlay": "rust-overlay"
      },
      "locked": {
        "lastModified": 1738394308,
        "narHash": "sha256-bGOWcsTHbMiFanzofDwsKJAbdZKFpDXikv52YxQZFwM=",
        "owner": "mstange",
        "repo": "samply",
        "rev": "da75c28f367454c621e690eeb4e44ec2ebb29a78",
        "type": "github"
      },
      "original": {
        "owner": "mstange",
        "ref": "samply-v0.13.1",
        "repo": "samply",
        "type": "github"
=======
        "release-helpers": [
          "llzk",
          "release-helpers"
        ]
>>>>>>> c3e452ff
      }
    }
  },
  "root": "root",
  "version": 7
}<|MERGE_RESOLUTION|>--- conflicted
+++ resolved
@@ -152,65 +152,10 @@
           "llzk-pkgs",
           "nixpkgs"
         ],
-<<<<<<< HEAD
-        "release-helpers": "release-helpers_2",
-        "samply": "samply"
-      }
-    },
-    "rust-overlay": {
-      "inputs": {
-        "nixpkgs": [
-          "samply",
-          "nixpkgs"
-        ]
-      },
-      "locked": {
-        "lastModified": 1732588352,
-        "narHash": "sha256-J2/hxOO1VtBA/u+a+9E+3iJpWT3xsBdghgYAVfoGCJo=",
-        "owner": "oxalica",
-        "repo": "rust-overlay",
-        "rev": "414e748aae5c9e6ca63c5aafffda03e5dad57ceb",
-        "type": "github"
-      },
-      "original": {
-        "owner": "oxalica",
-        "repo": "rust-overlay",
-        "type": "github"
-      }
-    },
-    "samply": {
-      "inputs": {
-        "advisory-db": "advisory-db",
-        "crane": "crane",
-        "flake-utils": [
-          "llzk-pkgs",
-          "flake-utils"
-        ],
-        "nixpkgs": [
-          "llzk-pkgs",
-          "nixpkgs"
-        ],
-        "rust-overlay": "rust-overlay"
-      },
-      "locked": {
-        "lastModified": 1738394308,
-        "narHash": "sha256-bGOWcsTHbMiFanzofDwsKJAbdZKFpDXikv52YxQZFwM=",
-        "owner": "mstange",
-        "repo": "samply",
-        "rev": "da75c28f367454c621e690eeb4e44ec2ebb29a78",
-        "type": "github"
-      },
-      "original": {
-        "owner": "mstange",
-        "ref": "samply-v0.13.1",
-        "repo": "samply",
-        "type": "github"
-=======
         "release-helpers": [
           "llzk",
           "release-helpers"
         ]
->>>>>>> c3e452ff
       }
     }
   },
