--- conflicted
+++ resolved
@@ -134,36 +134,22 @@
     "release-helpers": {
       "inputs": {
         "flake-utils": [
-<<<<<<< HEAD
-=======
           "llzk",
->>>>>>> 332c84be
           "llzk-pkgs",
           "flake-utils"
         ],
         "nixpkgs": [
-<<<<<<< HEAD
-=======
           "llzk",
->>>>>>> 332c84be
           "llzk-pkgs",
           "nixpkgs"
         ]
       },
       "locked": {
-<<<<<<< HEAD
         "lastModified": 1745292187,
         "narHash": "sha256-emE+IXMiPw5IqKZzyJLwukQ6Cn6WOI9zjUpIgASwCZw=",
         "owner": "Veridise",
         "repo": "open-source-release-helpers",
         "rev": "bed5c10dc058138a3b20d1c3340ead212836a0b0",
-=======
-        "lastModified": 1745285208,
-        "narHash": "sha256-e3egycUQrYO/lfmiqTGV11iv2/iLP0koPoHFZI0LP3s=",
-        "owner": "Veridise",
-        "repo": "open-source-release-helpers",
-        "rev": "6eb64656f26ee534ecae22bf02f8aa8d8eb23e97",
->>>>>>> 332c84be
         "type": "github"
       },
       "original": {
